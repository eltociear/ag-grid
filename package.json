--- conflicted
+++ resolved
@@ -1,10 +1,6 @@
 {
   "name": "ag-grid-ng2",
-<<<<<<< HEAD
-  "version": "6.4.1",
-=======
   "version": "7.0.0-beta.5",
->>>>>>> 75a7f781
   "description": "ag-Grid Angular 2 Component",
   "main": "main.js",
   "typings": "./main.d.ts",
@@ -31,24 +27,9 @@
   },
   "homepage": "http://www.ag-grid.com/",
   "devDependencies": {
-<<<<<<< HEAD
-    "@angular/common": "2.2.x",
-    "@angular/compiler": "2.2.x",
-    "@angular/compiler-cli": "2.2.x",
-    "@angular/core": "2.2.x",
-    "@angular/forms": "2.2.x",
-    "@angular/http": "2.2.x",
-    "@angular/platform-browser": "2.2.x",
-    "@angular/platform-browser-dynamic": "2.2.x",
-    "@angular/platform-server": "2.2.x",
-    "@angular/router": "3.2.x",
-    "@angular/upgrade": "2.2.x",
-    "angular-in-memory-web-api": "0.1.15",
-=======
     "@angular/compiler": "2.1.x || >= 2.2.3",
     "@angular/compiler-cli": "2.1.x || >= 2.2.3",
     "@angular/core": "2.1.x || >= 2.2.3",
->>>>>>> 75a7f781
 
     "@types/core-js": "^0.9.34",
     "core-js": "^2.4.1",
