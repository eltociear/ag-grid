import { BeanStub } from "../../context/beanStub";
import { Autowired, Bean, PostConstruct } from "../../context/context";
import { GridOptions } from "../../entities/gridOptions";
import { ReadOnlyFloatingFilter } from "../../filter/floating/provided/readOnlyFloatingFilter";
import { DateFilter } from "../../filter/provided/date/dateFilter";
import { DateFloatingFilter } from "../../filter/provided/date/dateFloatingFilter";
import { DefaultDateComponent } from "../../filter/provided/date/defaultDateComponent";
import { NumberFilter } from "../../filter/provided/number/numberFilter";
import { NumberFloatingFilter } from "../../filter/provided/number/numberFloatingFilter";
import { TextFilter } from "../../filter/provided/text/textFilter";
import { TextFloatingFilter } from "../../filter/provided/text/textFloatingFilter";
import { HeaderComp } from "../../headerRendering/cells/column/headerComp";
import { SortIndicatorComp } from "../../headerRendering/cells/column/sortIndicatorComp";
import { HeaderGroupComp } from "../../headerRendering/cells/columnGroup/headerGroupComp";
import { ModuleNames } from "../../modules/moduleNames";
import { ModuleRegistry } from "../../modules/moduleRegistry";
import { LargeTextCellEditor } from "../../rendering/cellEditors/largeTextCellEditor";
import { SelectCellEditor } from "../../rendering/cellEditors/selectCellEditor";
import { TextCellEditor } from "../../rendering/cellEditors/textCellEditor";
import { AnimateShowChangeCellRenderer } from "../../rendering/cellRenderers/animateShowChangeCellRenderer";
import { AnimateSlideCellRenderer } from "../../rendering/cellRenderers/animateSlideCellRenderer";
import { GroupCellRenderer } from "../../rendering/cellRenderers/groupCellRenderer";
import { LoadingCellRenderer } from "../../rendering/cellRenderers/loadingCellRenderer";
import { LoadingOverlayComponent } from "../../rendering/overlays/loadingOverlayComponent";
import { NoRowsOverlayComponent } from "../../rendering/overlays/noRowsOverlayComponent";
import { TooltipComponent } from "../../rendering/tooltipComponent";
import { doOnce } from "../../utils/function";
import { iterateObject } from '../../utils/object';
import { fuzzySuggestions } from '../../utils/fuzzyMatch';
import { NumberCellEditor } from "../../rendering/cellEditors/numberCellEditor";
import { DateCellEditor } from "../../rendering/cellEditors/dateCellEditor";
import { DateStringCellEditor } from "../../rendering/cellEditors/dateStringCellEditor";
import { CheckboxCellRenderer } from "../../rendering/cellRenderers/checkboxCellRenderer";
import { CheckboxCellEditor } from "../../rendering/cellEditors/checkboxCellEditor";

@Bean('userComponentRegistry')
export class UserComponentRegistry extends BeanStub {

    @Autowired('gridOptions') private gridOptions: GridOptions;

    private agGridDefaults: { [key: string]: any } = {
        //date
        agDateInput: DefaultDateComponent,

        //header
        agColumnHeader: HeaderComp,
        agColumnGroupHeader: HeaderGroupComp,
        agSortIndicator: SortIndicatorComp,

        //floating filters
        agTextColumnFloatingFilter: TextFloatingFilter,
        agNumberColumnFloatingFilter: NumberFloatingFilter,
        agDateColumnFloatingFilter: DateFloatingFilter,
        agReadOnlyFloatingFilter: ReadOnlyFloatingFilter,

        // renderers
        agAnimateShowChangeCellRenderer: AnimateShowChangeCellRenderer,
        agAnimateSlideCellRenderer: AnimateSlideCellRenderer,
        agGroupCellRenderer: GroupCellRenderer,
        agGroupRowRenderer: GroupCellRenderer,
        agLoadingCellRenderer: LoadingCellRenderer,
        agCheckboxCellRenderer: CheckboxCellRenderer,

        //editors
        agCellEditor: TextCellEditor,
        agTextCellEditor: TextCellEditor,
        agNumberCellEditor: NumberCellEditor,
        agDateCellEditor: DateCellEditor,
        agDateStringCellEditor: DateStringCellEditor,
        agSelectCellEditor: SelectCellEditor,
        agLargeTextCellEditor: LargeTextCellEditor,
        agCheckboxCellEditor: CheckboxCellEditor,

        //filter
        agTextColumnFilter: TextFilter,
        agNumberColumnFilter: NumberFilter,
        agDateColumnFilter: DateFilter,

        //overlays
        agLoadingOverlay: LoadingOverlayComponent,
        agNoRowsOverlay: NoRowsOverlayComponent,

        // tooltips
        agTooltipComponent: TooltipComponent
    };

    /** Used to provide useful error messages if a user is trying to use an enterprise component without loading the module. */
    private enterpriseAgDefaultCompsModule: Record<string, ModuleNames> = {
        agSetColumnFilter: ModuleNames.SetFilterModule,
        agSetColumnFloatingFilter: ModuleNames.SetFilterModule,
        agMultiColumnFilter: ModuleNames.MultiFilterModule,
        agMultiColumnFloatingFilter: ModuleNames.MultiFilterModule,
        agGroupColumnFilter: ModuleNames.RowGroupingModule,
        agGroupColumnFloatingFilter: ModuleNames.RowGroupingModule,
        agRichSelect: ModuleNames.RichSelectModule,
        agRichSelectCellEditor: ModuleNames.RichSelectModule,
        agDetailCellRenderer: ModuleNames.MasterDetailModule,
        agSparklineCellRenderer: ModuleNames.SparklinesModule
    }

    private jsComps: { [key: string]: any } = {};

    @PostConstruct
    private init(): void {
        if (this.gridOptions.components != null) {
            iterateObject(this.gridOptions.components, (key, component) => this.registerJsComponent(key, component));
        }
    }

    public registerDefaultComponent(name: string, component: any) {

        if (this.agGridDefaults[name]) {
            console.error(`Trying to overwrite a default component. You should call registerComponent`);
            return;
        }

        this.agGridDefaults[name] = component;
    }

    private registerJsComponent(name: string, component: any) {
        this.jsComps[name] = component;
    }

    public retrieve(propertyName: string, name: string): { componentFromFramework: boolean, component: any } | null {

        const createResult = (component: any, componentFromFramework: boolean) => ({componentFromFramework, component});

        // FrameworkOverrides.frameworkComponent() is used in two locations:
        // 1) for Vue, user provided components get registered via a framework specific way.
        // 2) for React, it's how the React UI provides alternative default components (eg GroupCellRenderer and DetailCellRenderer)
        const registeredViaFrameworkComp = this.getFrameworkOverrides().frameworkComponent(name, this.gridOptions.components);
        if (registeredViaFrameworkComp!=null) {
            return createResult(registeredViaFrameworkComp, true);
        }

        const jsComponent = this.jsComps[name];
        if (jsComponent) {
            const isFwkComp = this.getFrameworkOverrides().isFrameworkComponent(jsComponent);
            return createResult(jsComponent, isFwkComp);
        }

        const defaultComponent = this.agGridDefaults[name];
        if (defaultComponent) {
            return createResult(defaultComponent, false);
        }

        const moduleForComponent = this.enterpriseAgDefaultCompsModule[name];
        if (moduleForComponent) {
<<<<<<< HEAD
            ModuleRegistry.assertRegistered(moduleForComponent, `AG Grid '${propertyName}' component: ${name}`, this.context.getGridId());
        } else if (this.deprecatedAgGridDefaults[name]) {
            doOnce(() => console.warn(this.deprecatedAgGridDefaults[name]), name)
        }
        else {
=======
            ModuleRegistry.assertRegistered(moduleForComponent, `AG Grid '${propertyName}' component: ${name}`);
        } else {
>>>>>>> 2e23b1aa
            doOnce(() => { this.warnAboutMissingComponent(propertyName, name) }, "MissingComp" + name);
        }

        return null;
    }

    private warnAboutMissingComponent(propertyName: string, componentName: string) {
        const validComponents = [
            // Don't include the old names / internals in potential suggestions
            ...Object.keys(this.agGridDefaults).filter(k => !['agCellEditor', 'agGroupRowRenderer', 'agSortIndicator'].includes(k)),
            ...Object.keys(this.jsComps)];
        const suggestions = fuzzySuggestions(componentName, validComponents, true, 0.8);

        console.warn(`AG Grid: Could not find '${componentName}' component. It was configured as "${propertyName}: '${componentName}'" but it wasn't found in the list of registered components.`);
        if (suggestions.length > 0) {
            console.warn(`         Did you mean: [${suggestions.slice(0, 3)}]?`);
        }
        console.warn(`If using a custom component check it has been registered as described in: https://ag-grid.com/javascript-data-grid/components/`);
    }
}<|MERGE_RESOLUTION|>--- conflicted
+++ resolved
@@ -146,16 +146,11 @@
 
         const moduleForComponent = this.enterpriseAgDefaultCompsModule[name];
         if (moduleForComponent) {
-<<<<<<< HEAD
             ModuleRegistry.assertRegistered(moduleForComponent, `AG Grid '${propertyName}' component: ${name}`, this.context.getGridId());
         } else if (this.deprecatedAgGridDefaults[name]) {
             doOnce(() => console.warn(this.deprecatedAgGridDefaults[name]), name)
         }
         else {
-=======
-            ModuleRegistry.assertRegistered(moduleForComponent, `AG Grid '${propertyName}' component: ${name}`);
-        } else {
->>>>>>> 2e23b1aa
             doOnce(() => { this.warnAboutMissingComponent(propertyName, name) }, "MissingComp" + name);
         }
 
