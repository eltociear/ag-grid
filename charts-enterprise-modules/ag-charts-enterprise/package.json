--- conflicted
+++ resolved
@@ -1,115 +1,4 @@
 {
-<<<<<<< HEAD
-  "name": "ag-charts-enterprise",
-  "version": "8.0.0",
-  "description": "Advanced Charting / Charts supporting Javascript / Typescript / React / Angular / Vue",
-  "main": "./dist/esm/es6/main.js",
-  "module": "./dist/esm/es6/main.js",
-  "types": "./dist/esm/es6/main.d.ts",
-  "private": true,
-  "scripts": {
-    "clean": "rimraf dist .hash",
-    "build-cjs": "rimraf dist/tsconfig.esm.es6.docs.tsbuildinfo && npx tsc -p tsconfig.cjs.es5.json && npx tsc -p tsconfig.cjs.es6.json",
-    "build-esm": "npx tsc -p tsconfig.esm.es5.json && npx tsc -p tsconfig.esm.es6.json",
-    "build-cjs-prod": "npx tsc -p tsconfig.cjs.es5.json --sourceMap false && npx tsc -p tsconfig.cjs.es6.json --sourceMap false",
-    "build-esm-prod": "npx tsc -p tsconfig.esm.es5.json --sourceMap false && npx tsc -p tsconfig.esm.es6.json --sourceMap false",
-    "watch-esm": "tsc -p tsconfig.esm.es5.json -w",
-    "package": "node ../../module-build/rollup/build.js --bundlePrefix ag-charts-enterprise --umdModuleName agChartsEnterprise",
-    "build": "npx gulp copy-license-files && npm run build-cjs && npm run build-esm && npm run hash",
-    "build-prod": "npx gulp copy-license-files && npm run build-cjs-prod && npm run build-esm-prod && npm run hash",
-    "hash": "sh ../../scripts/hashDirectory.sh > .hash",
-    "install-hooks": "cd ../.. && husky install charts-enterprise-modules/ag-charts-enterprise/.husky",
-    "lint": "run-s lint:*",
-    "lint:prettier": "npx prettier -c .",
-    "lint:eslint": "npx eslint src/ --ext .js,.ts",
-    "fix": "run-s fix:*",
-    "fix:prettier": "npx prettier -w .",
-    "fix:eslint": "npx eslint --fix src/ --ext .js,.ts",
-    "test": "./node_modules/ag-charts-community/test.sh",
-    "test:lint": "npm run test-circular-deps",
-    "test-watch": "./node_modules/ag-charts-community/test.sh watch",
-    "test-update": "./node_modules/ag-charts-community/test.sh update",
-    "test-circular-deps": "npx madge --circular --extensions ts src/",
-    "predocker:init": "docker build -t charts:latest node_modules/ag-charts-community/.docker",
-    "docker:init": "node_modules/ag-charts-community/.docker/run.sh init",
-    "docker:run": "node_modules/ag-charts-community/.docker/run.sh run",
-    "docker:test-watch": "node_modules/ag-charts-community/.docker/run.sh run npm run test-watch",
-    "docker:test-coverage": "node_modules/ag-charts-community/.docker/run.sh run npm run test-coverage",
-    "docker:test-debug": "node_modules/ag-charts-community/.docker/run.sh run npm run test-debug",
-    "docker:test-update": "node_modules/ag-charts-community/.docker/run.sh run npm run test-update",
-    "docker:clean": "node_modules/ag-charts-community/.docker/run.sh clean"
-  },
-  "repository": {
-    "type": "git",
-    "url": "https://github.com/ag-grid/ag-grid.git"
-  },
-  "keywords": [
-    "chart",
-    "charts",
-    "data",
-    "angular",
-    "angular-component",
-    "react",
-    "react-component",
-    "reactjs",
-    "vue",
-    "vuejs"
-  ],
-  "author": "Sean Landsman <sean@thelandsmans.com>",
-  "license": "Commercial",
-  "bugs": {
-    "url": "https://github.com/ag-grid/ag-grid/issues"
-  },
-  "browserslist": [
-    "> 1%",
-    "last 2 versions",
-    "not ie >= 0",
-    "not ie_mob >= 0",
-    "not blackberry > 0",
-    "not op_mini all",
-    "not operamobile >= 0"
-  ],
-  "homepage": "https://www.ag-grid.com/",
-  "devDependencies": {
-    "@babel/types": "7.12.7",
-    "@types/jest": "^27.4.1",
-    "@types/jest-image-snapshot": "^5.1.0",
-    "@types/pixelmatch": "^5.2.4",
-    "@types/pngjs": "^6.0.1",
-    "@typescript-eslint/eslint-plugin": "^5.51.0",
-    "@typescript-eslint/parser": "^5.51.0",
-    "ag-charts-community": "~8.0.0",
-    "canvas": "^2.10.2",
-    "eslint": "^6.8.0",
-    "glob": "8.0.3",
-    "gulp": "^4.0.0",
-    "husky": "^8.0.3",
-    "jest": "^29.5.0",
-    "jest-canvas-mock": "^2.4.0",
-    "jest-environment-jsdom": "^29.5.0",
-    "jest-image-snapshot": "^6.0.0",
-    "jest-runner": "^29.5.0",
-    "jest-serial-runner": "^1.2.1",
-    "lint-staged": "^13.1.2",
-    "madge": "6.0.0",
-    "npm-run-all": "^4.1.5",
-    "pixelmatch": "^5.2.1",
-    "prettier": "^2.8.3",
-    "rimraf": "3.0.2",
-    "ts-jest": "^29.1.0",
-    "typescript": "~4.3.5"
-  },
-  "peerDependencies": {
-    "ag-charts-community": "~8.0.0"
-  },
-  "publishConfig": {
-    "access": "private"
-  },
-  "lint-staged": {
-    "*.{ts,js,md,json}": ".lint-staged/run.sh prettier",
-    "*.{ts,js}": ".lint-staged/run.sh eslint"
-  }
-=======
     "name": "ag-charts-enterprise",
     "version": "7.3.0",
     "description": "Advanced Charting / Charts supporting Javascript / Typescript / React / Angular / Vue",
@@ -220,5 +109,4 @@
         "*.{ts,js,md,json}": ".lint-staged/run.sh prettier",
         "*.{ts,js}": ".lint-staged/run.sh eslint"
     }
->>>>>>> e190bee0
 }