--- conflicted
+++ resolved
@@ -196,20 +196,6 @@
         }
     }
 
-<<<<<<< HEAD
-            // helpers, in case user doesn't have the right module loaded
-            if (def.toolPanel === 'agColumnsToolPanel') {
-                const moduleMissing =
-                    !ModuleRegistry.assertRegistered(ModuleNames.ColumnsToolPanelModule, 'Column Tool Panel', this.context.getGridId());
-                if (moduleMissing) { return; }
-            }
-
-            if (def.toolPanel === 'agFiltersToolPanel') {
-                const moduleMissing =
-                    !ModuleRegistry.assertRegistered(ModuleNames.FiltersToolPanelModule, 'Filters Tool Panel', this.context.getGridId());
-                if (moduleMissing) { return; }
-            }
-=======
     private validateDef(def: ToolPanelDef): boolean {
         if (def.id == null) {
             console.warn(`AG Grid: please review all your toolPanel components, it seems like at least one of them doesn't have an id`);
@@ -222,7 +208,6 @@
                 !ModuleRegistry.assertRegistered(ModuleNames.ColumnsToolPanelModule, 'Column Tool Panel');
             if (moduleMissing) { return false; }
         }
->>>>>>> 2e23b1aa
 
         if (def.toolPanel === 'agFiltersToolPanel') {
             const moduleMissing =
