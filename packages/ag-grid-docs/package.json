--- conflicted
+++ resolved
@@ -71,15 +71,9 @@
     "@babel/preset-env": "7.3.1",
     "@babel/preset-react": "7.0.0",
     "@fortawesome/fontawesome-free": "5.6.3",
-<<<<<<< HEAD
-    "ag-grid-angular": "~22.0.0",
-    "ag-grid-community": "~22.0.0",
-    "ag-grid-react": "~22.0.0",
-=======
     "@ag-community/grid-angular": "^21.2.0",
     "ag-grid-community": "^21.2.0",
     "ag-grid-react": "^21.2.0",
->>>>>>> bf6f4226
     "ag-grid-testing": "0.0.2",
     "ag-grid-vue": "~22.0.0",
     "anchor-js": "4.1.0",
