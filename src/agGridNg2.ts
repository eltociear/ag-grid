import {
    Component,
    EventEmitter,
    Input,
    Output,
    ViewEncapsulation,
    ViewContainerRef,
    ElementRef,
    ContentChildren,
    QueryList,
    AfterViewInit,
    ComponentFactoryResolver
} from "@angular/core";
import {Grid, GridOptions, GridApi, ColumnApi, GridParams, ComponentUtil} from "ag-grid/main";
import {Ng2FrameworkFactory} from "./ng2FrameworkFactory";
import {AgGridColumn} from "./agGridColumn";
import {Ng2FrameworkComponentWrapper} from "./ng2FrameworkComponentWrapper";

@Component({
    selector: 'ag-grid-angular',
    template: '',
    providers: [
        Ng2FrameworkFactory,
        Ng2FrameworkComponentWrapper
    ],
    // tell angular we don't want view encapsulation, we don't want a shadow root
    encapsulation: ViewEncapsulation.None
})
export class AgGridNg2 implements AfterViewInit {
    // not intended for user to interact with. so putting _ in so if user gets reference
    // to this object, they kind'a know it's not part of the agreed interface
    private _nativeElement: any;
    private _initialised = false;
    private _destroyed = false;

    private gridParams: GridParams;

    // making these public, so they are accessible to people using the ng2 component references
    public api: GridApi;
    public columnApi: ColumnApi;

    @ContentChildren(AgGridColumn) public columns: QueryList<AgGridColumn>;

    constructor(elementDef: ElementRef,
                private viewContainerRef: ViewContainerRef,
                private ng2FrameworkFactory: Ng2FrameworkFactory,
                private frameworkComponentWrapper: Ng2FrameworkComponentWrapper,
                private _componentFactoryResolver: ComponentFactoryResolver) {
        this._nativeElement = elementDef.nativeElement;

        // create all the events generically. this is done generically so that
        // if the list of grid events change, we don't need to change this code.
        this.createComponentEvents();

        this.ng2FrameworkFactory.setViewContainerRef(this.viewContainerRef);

        this.frameworkComponentWrapper.setViewContainerRef(this.viewContainerRef);
        this.frameworkComponentWrapper.setComponentFactoryResolver(this._componentFactoryResolver);
    }

    private createComponentEvents() {
        ComponentUtil.EVENTS.forEach((eventName) => {
            (<any>this)[eventName] = new EventEmitter();
        });
    }

    ngAfterViewInit(): void {
        this.gridOptions = ComponentUtil.copyAttributesToGridOptions(this.gridOptions, this);

        this.gridParams = {
            globalEventListener: this.globalEventListener.bind(this),
            frameworkFactory: this.ng2FrameworkFactory,
            seedBeanInstances: {
                frameworkComponentWrapper: this.frameworkComponentWrapper
            }
        };

        if (this.columns && this.columns.length > 0) {
            this.gridOptions.columnDefs = this.columns
                .map((column: AgGridColumn) => {
                    return column.toColDef();
                });
        }

        new Grid(this._nativeElement, this.gridOptions, this.gridParams);

        if (this.gridOptions.api) {
            this.api = this.gridOptions.api;
        }

        if (this.gridOptions.columnApi) {
            this.columnApi = this.gridOptions.columnApi;
        }

        this._initialised = true;
    }

    public ngOnChanges(changes: any): void {
        if (this._initialised) {
            ComponentUtil.processOnChange(changes, this.gridOptions, this.api, this.columnApi);
        }
    }

    public ngOnDestroy(): void {
        if (this._initialised) {
            // need to do this before the destroy, so we know not to emit any events
            // while tearing down the grid.
            this._destroyed = true;
            this.api.destroy();
        }
    }

    private globalEventListener(eventType: string, event: any): void {
        // if we are tearing down, don't emit angular events, as this causes
        // problems with the angular router
        if (this._destroyed) {
            return;
        }
        // generically look up the eventType
        let emitter = <EventEmitter<any>> (<any>this)[eventType];
        if (emitter) {
            emitter.emit(event);
        } else {
            console.log('ag-Grid-ng2: could not find EventEmitter: ' + eventType);
        }
    }

    /**
     * inputs
     */
    @Input() public gridOptions: GridOptions;
    @Input() public slaveGrids: any = undefined;
    @Input() public rowData: any = undefined;
    @Input() public floatingTopRowData: any = undefined;
    @Input() public floatingBottomRowData: any = undefined;
    @Input() public columnDefs: any = undefined;
    @Input() public defaultColDef: any = undefined;
    @Input() public rowStyle: any = undefined;
    @Input() public context: any = undefined;
    @Input() public groupColumnDef: any = undefined;
    @Input() public localeText: any = undefined;
    @Input() public icons: any = undefined;
    @Input() public datasource: any = undefined;
    @Input() public enterpriseDatasource: any = undefined;
    @Input() public viewportDatasource: any = undefined;
    @Input() public groupRowRendererParams: any = undefined;
    @Input() public aggFuncs: any = undefined;
    @Input() public fullWidthCellRendererParams: any = undefined;
    @Input() public sortingOrder: any = undefined;
    @Input() public rowClass: any = undefined;
    @Input() public rowSelection: any = undefined;
    @Input() public overlayLoadingTemplate: any = undefined;
    @Input() public overlayNoRowsTemplate: any = undefined;
    @Input() public headerCellTemplate: any = undefined;
    @Input() public quickFilterText: any = undefined;
    @Input() public rowModelType: any = undefined;
    @Input() public rowHeight: any = undefined;
    @Input() public rowBuffer: any = undefined;
    @Input() public colWidth: any = undefined;
    @Input() public headerHeight: any = undefined;
    @Input() public groupDefaultExpanded: any = undefined;
    @Input() public minColWidth: any = undefined;
    @Input() public maxColWidth: any = undefined;
    @Input() public viewportRowModelPageSize: any = undefined;
    @Input() public viewportRowModelBufferSize: any = undefined;
    @Input() public layoutInterval: any = undefined;
    @Input() public autoSizePadding: any = undefined;
    @Input() public maxPagesInCache: any = undefined;
    @Input() public maxConcurrentDatasourceRequests: any = undefined;
    @Input() public paginationOverflowSize: any = undefined;
    @Input() public paginationPageSize: any = undefined;
    @Input() public paginationInitialRowCount: any = undefined;
    @Input() public headerCellRenderer: any = undefined;
    @Input() public localeTextFunc: any = undefined;
    @Input() public groupRowInnerRenderer: any = undefined;
    @Input() public groupRowRenderer: any = undefined;
    @Input() public isScrollLag: any = undefined;
    @Input() public isExternalFilterPresent: any = undefined;
    @Input() public getRowHeight: any = undefined;
    @Input() public doesExternalFilterPass: any = undefined;
    @Input() public getRowClass: any = undefined;
    @Input() public getRowStyle: any = undefined;
    @Input() public getHeaderCellTemplate: any = undefined;
    @Input() public traverseNode: any = undefined;
    @Input() public getContextMenuItems: any = undefined;
    @Input() public getMainMenuItems: any = undefined;
    @Input() public processRowPostCreate: any = undefined;
    @Input() public processCellForClipboard: any = undefined;
    @Input() public getNodeChildDetails: any = undefined;
    @Input() public groupRowAggNodes: any = undefined;
    @Input() public getRowNodeId: any = undefined;
    @Input() public isFullWidthCell: any = undefined;
    @Input() public fullWidthCellRenderer: any = undefined;
    @Input() public doesDataFlower: any = undefined;
    @Input() public toolPanelSuppressRowGroups: any = undefined;
    @Input() public toolPanelSuppressValues: any = undefined;
    @Input() public toolPanelSuppressPivots: any = undefined;
    @Input() public toolPanelSuppressPivotMode: any = undefined;
    @Input() public suppressRowClickSelection: any = undefined;
    @Input() public suppressCellSelection: any = undefined;
    @Input() public suppressHorizontalScroll: any = undefined;
    @Input() public suppressScrollOnNewData: any = undefined;
    @Input() public debug: any = undefined;
    @Input() public enableColResize: any = undefined;
    @Input() public enableCellExpressions: any = undefined;
    @Input() public enableSorting: any = undefined;
    @Input() public enableServerSideSorting: any = undefined;
    @Input() public enableFilter: any = undefined;
    @Input() public enableServerSideFilter: any = undefined;
    @Input() public angularCompileRows: any = undefined;
    @Input() public angularCompileFilters: any = undefined;
    @Input() public angularCompileHeaders: any = undefined;
    @Input() public groupSuppressAutoColumn: any = undefined;
    @Input() public groupSelectsChildren: any = undefined;
    @Input() public groupIncludeFooter: any = undefined;
    @Input() public groupUseEntireRow: any = undefined;
    @Input() public groupSuppressRow: any = undefined;
    @Input() public groupSuppressBlankHeader: any = undefined;
    @Input() public forPrint: any = undefined;
    @Input() public suppressMenuHide: any = undefined;
    @Input() public rowDeselection: any = undefined;
    @Input() public unSortIcon: any = undefined;
    @Input() public suppressMultiSort: any = undefined;
    @Input() public suppressScrollLag: any = undefined;
    @Input() public singleClickEdit: any = undefined;
    @Input() public suppressLoadingOverlay: any = undefined;
    @Input() public suppressNoRowsOverlay: any = undefined;
    @Input() public suppressAutoSize: any = undefined;
    @Input() public suppressParentsInRowNodes: any = undefined;
    @Input() public showToolPanel: any = undefined;
    @Input() public suppressColumnMoveAnimation: any = undefined;
    @Input() public suppressMovableColumns: any = undefined;
    @Input() public suppressFieldDotNotation: any = undefined;
    @Input() public enableRangeSelection: any = undefined;
    @Input() public suppressEnterprise: any = undefined;
    @Input() public rowGroupPanelShow: any = undefined;
    @Input() public pivotPanelShow: any = undefined;
    @Input() public suppressContextMenu: any = undefined;
    @Input() public suppressMenuFilterPanel: any = undefined;
    @Input() public suppressMenuMainPanel: any = undefined;
    @Input() public suppressMenuColumnPanel: any = undefined;
    @Input() public enableStatusBar: any = undefined;
    @Input() public rememberGroupStateWhenNewData: any = undefined;
    @Input() public enableCellChangeFlash: any = undefined;
    @Input() public suppressDragLeaveHidesColumns: any = undefined;
    @Input() public suppressMiddleClickScrolls: any = undefined;
    @Input() public suppressPreventDefaultOnMouseWheel: any = undefined;
    @Input() public suppressUseColIdForGroups: any = undefined;
    @Input() public suppressCopyRowsToClipboard: any = undefined;
    @Input() public pivotMode: any = undefined;
    @Input() public treeData: any = undefined;
    @Input() public suppressAggFuncInHeader: any = undefined;
    @Input() public suppressColumnVirtualisation: any = undefined;
    @Input() public suppressFocusAfterRefresh: any = undefined;
    @Input() public functionsPassive: any = undefined;
    @Input() public functionsReadOnly: any = undefined;
    @Input() public defaultColGroupDef: any = undefined;
    @Input() public editType: any = undefined;
    @Input() public scrollbarWidth: any = undefined;
    @Input() public groupRowInnerRendererFramework: any = undefined;
    @Input() public groupRowRendererFramework: any = undefined;
    @Input() public fullWidthCellRendererFramework: any = undefined;
    @Input() public processSecondaryColDef: any = undefined;
    @Input() public processSecondaryColGroupDef: any = undefined;
    @Input() public suppressRowHoverClass: any = undefined;
    @Input() public suppressTouch: any = undefined;
    @Input() public animateRows: any = undefined;
    @Input() public groupSelectsFiltered: any = undefined;
    @Input() public groupRemoveSingleChildren: any = undefined;
    @Input() public getBusinessKeyForNode: any = undefined;
    @Input() public checkboxSelection: any = undefined;
    @Input() public enableRtl: any = undefined;
    @Input() public suppressClickEdit: any = undefined;
    @Input() public enableRtlSupport: any = undefined;
    @Input() public excelStyles: any = undefined;
    @Input() public dateComponent: any = undefined;
    @Input() public dateComponentFramework: any = undefined;
    @Input() public dateComponentParams: any = undefined;
    @Input() public sendToClipboard: any = undefined;
    @Input() public navigateToNextCell: any = undefined;
    @Input() public tabToNextCell: any = undefined;
    @Input() public processCellFromClipboard: any = undefined;
    @Input() public getDocument: any = undefined;
    @Input() public enableGroupEdit: any = undefined;
    @Input() public embedFullWidthRows: any = undefined;
    @Input() public suppressTabbing: any = undefined;
    @Input() public suppressPaginationPanel: any = undefined;
    @Input() public paginationStartPage: any = undefined;
    @Input() public floatingFilter: any = undefined;
    @Input() public groupHideOpenParents: any = undefined;
    @Input() public defaultExportParams: any = undefined;
    @Input() public infiniteBlockSize: any = undefined;
    @Input() public infiniteInitialRowCount: any = undefined;
    @Input() public allowContextMenuWithControlKey: any = undefined;
    @Input() public groupMultiAutoColumn: any = undefined;
    @Input() public pagination: any = undefined;
    @Input() public stopEditingWhenGridLosesFocus: any = undefined;
    @Input() public paginationAutoPageSize: any = undefined;
    @Input() public groupHeaderHeight: any = undefined;
    @Input() public floatingFiltersHeight: any = undefined;
    @Input() public pivotHeaderHeight: any = undefined;
    @Input() public pivotGroupHeaderHeight: any = undefined;
    @Input() public maxBlocksInCache: any = undefined;
    @Input() public cacheOverflowSize: any = undefined;
    @Input() public suppressAggAtRootLevel: any = undefined;
    @Input() public purgeClosedRowNodes: any = undefined;
    @Input() public postProcessPopup: any = undefined;
    @Input() public suppressAsyncEvents: any = undefined;
    @Input() public cacheQuickFilter: any = undefined;
    @Input() public domLayout: any = undefined;
    @Input() public deltaRowDataMode: any = undefined;
    @Input() public rowDataUpdated: any = undefined;
    @Input() public autoGroupColumnDef: any = undefined;
    @Input() public clipboardDeliminator: any = undefined;
    @Input() public enforceRowDomOrder: any = undefined;
    @Input() public accentedSort: any = undefined;
    @Input() public pivotTotals: any = undefined;
    @Input() public alignedGrids: any = undefined;
    @Input() public columnTypes: any = undefined;
    @Input() public cacheBlockSize: any = undefined;
    @Input() public suppressChangeDetection: any = undefined;
    @Input() public valueCache: any = undefined;
    @Input() public valueCacheNeverExpires: any = undefined;
    @Input() public aggregateOnlyChangedColumns: any = undefined;
    @Input() public pinnedTopRowData: any = undefined;
    @Input() public pinnedBottomRowData: any = undefined;
    @Input() public pinnedRowDataChanged: any = undefined;
    @Input() public alwaysShowStatusBar: any = undefined;
    @Input() public ensureDomOrder: any = undefined;
    @Input() public components: any = undefined;
    @Input() public frameworkComponents: any = undefined;
    @Input() public rowHoverClass: any = undefined;
    @Input() public suppressAnimationFrame: any = undefined;
    @Input() public suppressExcelExport: any = undefined;
    @Input() public suppressCsvExport: any = undefined;
    @Input() public getChildCount: any = undefined;
    @Input() public getDataPath: any = undefined;
    @Input() public rowClassRules: any = undefined;
    @Input() public getRowClassRules: any = undefined;
<<<<<<< HEAD
    @Input() public loadingOverlayRenderer: any = undefined;
    @Input() public noRowsOverlayRenderer: any = undefined;
    @Input() public masterDetail: any = undefined;
    @Input() public detailCellRendererParams: any = undefined;
    @Input() public detailCellRenderer: any = undefined;
    @Input() public detailCellRendererFramework: any = undefined;
=======
    @Input() public groupRemoveLowestSingleChildren: any = undefined;
    @Input() public detailRowHeight: any = undefined;
    @Input() public detailGridOptions: any = undefined;
    @Input() public getDetailRowData: any = undefined;
    @Input() public masterDetail: any = undefined;
    @Input() public loadingOverlayRenderer: any = undefined;
    @Input() public loadingOverlayRendererFramework: any = undefined;
    @Input() public noRowsOverlayRenderer: any = undefined;
    @Input() public noRowsOverlayRendererFramework: any = undefined;
>>>>>>> e26ad96d

    /**
     * Outputs
     */
    @Output() public gridReady: EventEmitter<any> = new EventEmitter<any>();
    @Output() public columnEverythingChanged: EventEmitter<any> = new EventEmitter<any>();
    @Output() public newColumnsLoaded: EventEmitter<any> = new EventEmitter<any>();
    @Output() public columnPivotModeChanged: EventEmitter<any> = new EventEmitter<any>();
    @Output() public columnRowGroupChanged: EventEmitter<any> = new EventEmitter<any>();
    @Output() public columnPivotChanged: EventEmitter<any> = new EventEmitter<any>();
    @Output() public gridColumnsChanged: EventEmitter<any> = new EventEmitter<any>();
    @Output() public columnValueChanged: EventEmitter<any> = new EventEmitter<any>();
    @Output() public columnMoved: EventEmitter<any> = new EventEmitter<any>();
    @Output() public columnVisible: EventEmitter<any> = new EventEmitter<any>();
    @Output() public columnPinned: EventEmitter<any> = new EventEmitter<any>();
    @Output() public columnGroupOpened: EventEmitter<any> = new EventEmitter<any>();
    @Output() public columnResized: EventEmitter<any> = new EventEmitter<any>();
    @Output() public displayedColumnsChanged: EventEmitter<any> = new EventEmitter<any>();
    @Output() public virtualColumnsChanged: EventEmitter<any> = new EventEmitter<any>();
    @Output() public rowGroupOpened: EventEmitter<any> = new EventEmitter<any>();
    @Output() public rowDataChanged: EventEmitter<any> = new EventEmitter<any>();
    @Output() public floatingRowDataChanged: EventEmitter<any> = new EventEmitter<any>();
    @Output() public rangeSelectionChanged: EventEmitter<any> = new EventEmitter<any>();
    @Output() public columnRowGroupAddRequest: EventEmitter<any> = new EventEmitter<any>();
    @Output() public columnRowGroupRemoveRequest: EventEmitter<any> = new EventEmitter<any>();
    @Output() public columnPivotAddRequest: EventEmitter<any> = new EventEmitter<any>();
    @Output() public columnPivotRemoveRequest: EventEmitter<any> = new EventEmitter<any>();
    @Output() public columnValueAddRequest: EventEmitter<any> = new EventEmitter<any>();
    @Output() public columnValueRemoveRequest: EventEmitter<any> = new EventEmitter<any>();
    @Output() public columnAggFuncChangeRequest: EventEmitter<any> = new EventEmitter<any>();
    @Output() public clipboardPaste: EventEmitter<any> = new EventEmitter<any>();
    @Output() public modelUpdated: EventEmitter<any> = new EventEmitter<any>();
    @Output() public cellClicked: EventEmitter<any> = new EventEmitter<any>();
    @Output() public cellDoubleClicked: EventEmitter<any> = new EventEmitter<any>();
    @Output() public cellContextMenu: EventEmitter<any> = new EventEmitter<any>();
    @Output() public cellValueChanged: EventEmitter<any> = new EventEmitter<any>();
    @Output() public cellFocused: EventEmitter<any> = new EventEmitter<any>();
    @Output() public rowSelected: EventEmitter<any> = new EventEmitter<any>();
    @Output() public selectionChanged: EventEmitter<any> = new EventEmitter<any>();
    @Output() public filterChanged: EventEmitter<any> = new EventEmitter<any>();
    @Output() public filterModified: EventEmitter<any> = new EventEmitter<any>();
    @Output() public sortChanged: EventEmitter<any> = new EventEmitter<any>();
    @Output() public virtualRowRemoved: EventEmitter<any> = new EventEmitter<any>();
    @Output() public rowClicked: EventEmitter<any> = new EventEmitter<any>();
    @Output() public rowDoubleClicked: EventEmitter<any> = new EventEmitter<any>();
    @Output() public gridSizeChanged: EventEmitter<any> = new EventEmitter<any>();
    @Output() public viewportChanged: EventEmitter<any> = new EventEmitter<any>();
    @Output() public dragStarted: EventEmitter<any> = new EventEmitter<any>();
    @Output() public dragStopped: EventEmitter<any> = new EventEmitter<any>();
    @Output() public itemsAdded: EventEmitter<any> = new EventEmitter<any>();
    @Output() public itemsRemoved: EventEmitter<any> = new EventEmitter<any>();
    @Output() public columnRowGroupChangeRequest: EventEmitter<any> = new EventEmitter<any>();
    @Output() public columnPivotChangeRequest: EventEmitter<any> = new EventEmitter<any>();
    @Output() public columnValueChangeRequest: EventEmitter<any> = new EventEmitter<any>();
    @Output() public rowValueChanged: EventEmitter<any> = new EventEmitter<any>();
    @Output() public bodyScroll: EventEmitter<any> = new EventEmitter<any>();
    @Output() public rowEditingStarted: EventEmitter<any> = new EventEmitter<any>();
    @Output() public rowEditingStopped: EventEmitter<any> = new EventEmitter<any>();
    @Output() public cellEditingStarted: EventEmitter<any> = new EventEmitter<any>();
    @Output() public cellEditingStopped: EventEmitter<any> = new EventEmitter<any>();
    @Output() public displayedColumnsWidthChanged: EventEmitter<any> = new EventEmitter<any>();
    @Output() public scrollVisibilityChanged: EventEmitter<any> = new EventEmitter<any>();
    @Output() public flashCells: EventEmitter<any> = new EventEmitter<any>();
    @Output() public cellMouseOver: EventEmitter<any> = new EventEmitter<any>();
    @Output() public cellMouseOut: EventEmitter<any> = new EventEmitter<any>();
    @Output() public columnHoverChanged: EventEmitter<any> = new EventEmitter<any>();
    @Output() public paginationReset: EventEmitter<any> = new EventEmitter<any>();
    @Output() public paginationPageLoaded: EventEmitter<any> = new EventEmitter<any>();
    @Output() public paginationPageRequested: EventEmitter<any> = new EventEmitter<any>();
    @Output() public paginationChanged: EventEmitter<any> = new EventEmitter<any>();
    @Output() public bodyHeightChanged: EventEmitter<any> = new EventEmitter<any>();
    @Output() public componentStateChanged: EventEmitter<any> = new EventEmitter<any>();

    // deprecated
    @Output() public beforeFilterChanged: EventEmitter<any> = new EventEmitter<any>();
    @Output() public afterFilterChanged: EventEmitter<any> = new EventEmitter<any>();
    @Output() public beforeSortChanged: EventEmitter<any> = new EventEmitter<any>();
    @Output() public afterSortChanged: EventEmitter<any> = new EventEmitter<any>();
}
<|MERGE_RESOLUTION|>--- conflicted
+++ resolved
@@ -337,14 +337,6 @@
     @Input() public getDataPath: any = undefined;
     @Input() public rowClassRules: any = undefined;
     @Input() public getRowClassRules: any = undefined;
-<<<<<<< HEAD
-    @Input() public loadingOverlayRenderer: any = undefined;
-    @Input() public noRowsOverlayRenderer: any = undefined;
-    @Input() public masterDetail: any = undefined;
-    @Input() public detailCellRendererParams: any = undefined;
-    @Input() public detailCellRenderer: any = undefined;
-    @Input() public detailCellRendererFramework: any = undefined;
-=======
     @Input() public groupRemoveLowestSingleChildren: any = undefined;
     @Input() public detailRowHeight: any = undefined;
     @Input() public detailGridOptions: any = undefined;
@@ -354,7 +346,6 @@
     @Input() public loadingOverlayRendererFramework: any = undefined;
     @Input() public noRowsOverlayRenderer: any = undefined;
     @Input() public noRowsOverlayRendererFramework: any = undefined;
->>>>>>> e26ad96d
 
     /**
      * Outputs
