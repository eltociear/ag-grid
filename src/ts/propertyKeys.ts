export class PropertyKeys {
    public static STRING_PROPERTIES = [
        'sortingOrder', 'rowClass', 'rowSelection', 'overlayLoadingTemplate',
        'overlayNoRowsTemplate', 'quickFilterText', 'rowModelType',
        'editType', 'domLayout', 'clipboardDeliminator', 'rowGroupPanelShow',
        'multiSortKey'];

    public static OBJECT_PROPERTIES = [
        'components', 'frameworkComponents', 'rowStyle', 'context', 'autoGroupColumnDef', 'groupColumnDef', 'localeText',
        'icons', 'datasource', 'enterpriseDatasource', 'viewportDatasource', 'groupRowRendererParams', 'aggFuncs',
        'fullWidthCellRendererParams', 'defaultColGroupDef', 'defaultColDef', 'defaultExportParams', 'columnTypes',
        'rowClassRules', 'detailGridOptions', 'detailCellRendererParams', 'loadingOverlayComponentParams',
        'noRowsOverlayComponentParams', 'popupParent'
        //,'cellRenderers','cellEditors'
    ];

    public static ARRAY_PROPERTIES = [
        'slaveGrids', 'alignedGrids', 'rowData',
        'columnDefs', 'excelStyles', 'pinnedTopRowData', 'pinnedBottomRowData'
        // deprecated
    ];

    public static NUMBER_PROPERTIES = [
        'rowHeight', 'detailRowHeight','rowBuffer', 'colWidth', 'headerHeight', 'groupHeaderHeight',
        'floatingFiltersHeight', 'pivotHeaderHeight', 'pivotGroupHeaderHeight', 'groupDefaultExpanded',
        'minColWidth', 'maxColWidth', 'viewportRowModelPageSize', 'viewportRowModelBufferSize',
        'layoutInterval', 'autoSizePadding', 'maxBlocksInCache', 'maxConcurrentDatasourceRequests',
        'cacheOverflowSize', 'paginationPageSize', 'cacheBlockSize', 'infiniteInitialRowCount',
        'scrollbarWidth', 'paginationStartPage', 'infiniteBlockSize', 'batchUpdateWaitMillis'
    ];

    public static BOOLEAN_PROPERTIES = [
        'toolPanelSuppressRowGroups', 'toolPanelSuppressValues', 'toolPanelSuppressPivots', 'toolPanelSuppressPivotMode',
        'toolPanelSuppressSideButtons', 'toolPanelSuppressColumnFilter', 'toolPanelSuppressColumnSelectAll',
        'toolPanelSuppressColumnExpandAll', 'suppressMakeColumnVisibleAfterUnGroup',
        'suppressRowClickSelection', 'suppressCellSelection', 'suppressHorizontalScroll', 'debug',
        'enableColResize', 'enableCellExpressions', 'enableSorting', 'enableServerSideSorting',
        'enableFilter', 'enableServerSideFilter', 'angularCompileRows', 'angularCompileFilters',
        'angularCompileHeaders', 'groupSuppressAutoColumn', 'groupSelectsChildren',
        'groupIncludeFooter', 'groupUseEntireRow', 'groupSuppressRow', 'groupSuppressBlankHeader', 'forPrint',
        'suppressMenuHide', 'rowDeselection', 'unSortIcon', 'suppressMultiSort',
        'singleClickEdit', 'suppressLoadingOverlay', 'suppressNoRowsOverlay', 'suppressAutoSize',
        'suppressParentsInRowNodes', 'showToolPanel', 'suppressColumnMoveAnimation', 'suppressMovableColumns',
        'suppressFieldDotNotation', 'enableRangeSelection',
        'pivotPanelShow', 'suppressTouch', 'suppressAsyncEvents', 'allowContextMenuWithControlKey',
        'suppressContextMenu', 'suppressMenuFilterPanel', 'suppressMenuMainPanel', 'suppressMenuColumnPanel',
        'enableStatusBar', 'alwaysShowStatusBar', 'rememberGroupStateWhenNewData', 'enableCellChangeFlash', 'suppressDragLeaveHidesColumns',
        'suppressMiddleClickScrolls', 'suppressPreventDefaultOnMouseWheel', 'suppressUseColIdForGroups',
        'suppressCopyRowsToClipboard', 'pivotMode', 'suppressAggFuncInHeader', 'suppressColumnVirtualisation', 'suppressAggAtRootLevel',
        'suppressFocusAfterRefresh', 'functionsPassive', 'functionsReadOnly',
        'animateRows', 'groupSelectsFiltered', 'groupRemoveSingleChildren', 'groupRemoveLowestSingleChildren',
        'enableRtl', 'suppressClickEdit', 'rowDragManaged', 'suppressRowDrag',
        'enableGroupEdit', 'embedFullWidthRows', 'suppressTabbing', 'suppressPaginationPanel', 'floatingFilter',
        'groupHideOpenParents', 'groupMultiAutoColumn', 'pagination', 'stopEditingWhenGridLosesFocus',
        'paginationAutoPageSize', 'suppressScrollOnNewData', 'purgeClosedRowNodes', 'cacheQuickFilter',
        'deltaRowDataMode', 'ensureDomOrder', 'accentedSort', 'pivotTotals', 'suppressChangeDetection',
        'valueCache', 'valueCacheNeverExpires', 'aggregateOnlyChangedColumns', 'suppressAnimationFrame',
        'suppressExcelExport', 'suppressCsvExport', 'treeData', 'masterDetail', 'suppressMultiRangeSelection',
        'enterMovesDownAfterEdit', 'enterMovesDown', 'suppressPropertyNamesCheck', 'rowMultiSelectWithClick',
        'contractColumnSelection', 'suppressEnterpriseResetOnNewColumns', 'enableOldSetFilterModel'
    ];

    public static FUNCTION_PROPERTIES = ['localeTextFunc', 'groupRowInnerRenderer', 'groupRowInnerRendererFramework',
        'dateComponent', 'dateComponentFramework', 'groupRowRenderer', 'groupRowRendererFramework', 'isExternalFilterPresent',
        'getRowHeight', 'doesExternalFilterPass', 'getRowClass', 'getRowStyle', 'getRowClassRules',
        'traverseNode', 'getContextMenuItems', 'getMainMenuItems', 'processRowPostCreate', 'processCellForClipboard',
        'getNodeChildDetails', 'groupRowAggNodes', 'getRowNodeId', 'isFullWidthCell', 'fullWidthCellRenderer',
        'fullWidthCellRendererFramework', 'doesDataFlower', 'processSecondaryColDef', 'processSecondaryColGroupDef',
        'getBusinessKeyForNode', 'sendToClipboard', 'navigateToNextCell', 'tabToNextCell', 'getDetailRowData',
<<<<<<< HEAD
        'processCellFromClipboard', 'getDocument', 'postProcessPopup', 'paginationNumberFormatter', 'getChildCount',
        'getDataPath', 'loadingOverlayComponent', 'loadingOverlayComponentFramework', 'noRowsOverlayComponent',
        'noRowsOverlayComponentFramework', 'detailCellRenderer', 'detailCellRendererFramework', 'onGridReady',
        'defaultGroupSortComparator', 'isRowMaster', 'isRowSelectable', 'postSort'];
=======
        'processCellFromClipboard', 'getDocument', 'postProcessPopup', 'getChildCount', 'getDataPath', 'loadingOverlayComponent',
        'loadingOverlayComponentFramework', 'noRowsOverlayComponent', 'noRowsOverlayComponentFramework', 'detailCellRenderer',
        'detailCellRendererFramework', 'onGridReady', 'defaultGroupSortComparator', 'isRowMaster', 'isRowSelectable', 'postSort',
        'processHeaderForClipboard'];
>>>>>>> 4d29302c

     public static ALL_PROPERTIES = PropertyKeys.ARRAY_PROPERTIES
        .concat(PropertyKeys.OBJECT_PROPERTIES)
        .concat(PropertyKeys.STRING_PROPERTIES)
        .concat(PropertyKeys.NUMBER_PROPERTIES)
        .concat(PropertyKeys.FUNCTION_PROPERTIES)
        .concat(PropertyKeys.BOOLEAN_PROPERTIES);
}<|MERGE_RESOLUTION|>--- conflicted
+++ resolved
@@ -67,17 +67,10 @@
         'getNodeChildDetails', 'groupRowAggNodes', 'getRowNodeId', 'isFullWidthCell', 'fullWidthCellRenderer',
         'fullWidthCellRendererFramework', 'doesDataFlower', 'processSecondaryColDef', 'processSecondaryColGroupDef',
         'getBusinessKeyForNode', 'sendToClipboard', 'navigateToNextCell', 'tabToNextCell', 'getDetailRowData',
-<<<<<<< HEAD
-        'processCellFromClipboard', 'getDocument', 'postProcessPopup', 'paginationNumberFormatter', 'getChildCount',
-        'getDataPath', 'loadingOverlayComponent', 'loadingOverlayComponentFramework', 'noRowsOverlayComponent',
-        'noRowsOverlayComponentFramework', 'detailCellRenderer', 'detailCellRendererFramework', 'onGridReady',
-        'defaultGroupSortComparator', 'isRowMaster', 'isRowSelectable', 'postSort'];
-=======
         'processCellFromClipboard', 'getDocument', 'postProcessPopup', 'getChildCount', 'getDataPath', 'loadingOverlayComponent',
         'loadingOverlayComponentFramework', 'noRowsOverlayComponent', 'noRowsOverlayComponentFramework', 'detailCellRenderer',
         'detailCellRendererFramework', 'onGridReady', 'defaultGroupSortComparator', 'isRowMaster', 'isRowSelectable', 'postSort',
         'processHeaderForClipboard'];
->>>>>>> 4d29302c
 
      public static ALL_PROPERTIES = PropertyKeys.ARRAY_PROPERTIES
         .concat(PropertyKeys.OBJECT_PROPERTIES)
