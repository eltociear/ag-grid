--- conflicted
+++ resolved
@@ -127,11 +127,7 @@
         this.title = this.config.title;
         this.name = this.config.name;
         this.section = this.config.section;
-<<<<<<< HEAD
         this.showFrameworksDropdown = !options.onlyShow && (this.config.type === 'multi' || this.config.type === 'generated');
-=======
-        this.showFrameworksDropdown = !this.config.showOnly && (this.config.type === 'multi' || this.config.type === 'generated');
->>>>>>> 12270639
 
         this.availableTypes = options.onlyShow ? [options.onlyShow.toLowerCase()] : Object.keys(this.config.types);
 
