import {
    _,
    Autowired,
    Bean,
    ChangedPath,
    Column,
    ColumnController,
    PostConstruct,
    RowNode,
    SortController,
    ValueService,
    BeanStub
} from "@ag-grid-community/core";

import {RowNodeMap} from "./clientSideRowModel";

export interface SortOption {
    inverter: number;
    column: Column;
}

export interface SortedRowNode {
    currentPos: number;
    rowNode: RowNode;
}

@Bean('sortService')
export class SortService extends BeanStub {

    @Autowired('sortController') private sortController: SortController;
    @Autowired('columnController') private columnController: ColumnController;
<<<<<<< HEAD
    @Autowired('valueService') private valueService: ValueService;
    @Autowired('gridOptionsWrapper') private gridOptionsWrapper: GridOptionsWrapper;
=======
    @Autowired('rowNodeSorter') private rowNodeSorter: RowNodeSorter;
>>>>>>> 338ea6d7

    private postSortFunc: ((rowNodes: RowNode[]) => void) | undefined;

    @PostConstruct
    public init(): void {
        this.postSortFunc = this.gridOptionsWrapper.getPostSortFunc();
    }

    public sort(
        sortOptions: SortOption[],
        sortActive: boolean,
        deltaSort: boolean,
        dirtyLeafNodes: { [nodeId: string]: boolean },
        changedPath: ChangedPath,
        noAggregations: boolean
    ): void {
        const callback = (rowNode: RowNode) => {

            // we clear out the 'pull down open parents' first, as the values mix up the sorting
            this.pullDownGroupDataForHideOpenParents(rowNode.childrenAfterFilter, true);

            // Javascript sort is non deterministic when all the array items are equals, ie Comparator always returns 0,
            // so to ensure the array keeps its order, add an additional sorting condition manually, in this case we
            // are going to inspect the original array position. This is what sortedRowNodes is for.
            if (sortActive) {
                const sortedRowNodes: SortedRowNode[] = deltaSort ?
                    this.doDeltaSort(rowNode, sortOptions, dirtyLeafNodes, changedPath, noAggregations)
                    : this.doFullSort(rowNode, sortOptions);
                rowNode.childrenAfterSort = sortedRowNodes.map(sorted => sorted.rowNode);
            } else {
                rowNode.childrenAfterSort = rowNode.childrenAfterFilter.slice(0);
            }

            this.updateChildIndexes(rowNode);

            if (this.postSortFunc) {
                this.postSortFunc(rowNode.childrenAfterSort);
            }
        };

        changedPath.forEachChangedNodeDepthFirst(callback);

        this.updateGroupDataForHiddenOpenParents(changedPath);
    }

    private doFullSort(rowNode: RowNode, sortOptions: SortOption[]): SortedRowNode[] {
        const sortedRowNodes: SortedRowNode[] = rowNode.childrenAfterFilter
            .map(this.mapNodeToSortedNode.bind(this));

        sortedRowNodes.sort(this.compareRowNodes.bind(this, sortOptions));

        return sortedRowNodes;
    }

    private mapNodeToSortedNode(rowNode: RowNode, pos: number): SortedRowNode {
        return {currentPos: pos, rowNode: rowNode};
    }

    private doDeltaSort(rowNode: RowNode,
                        sortOptions: SortOption[],
                        dirtyLeafNodes: { [nodeId: string]: boolean },
                        changedPath: ChangedPath,
                        noAggregations: boolean): SortedRowNode[] {

        // clean nodes will be a list of all row nodes that remain in the set
        // and ordered. we start with the old sorted set and take out any nodes
        // that were removed or changed (but not added, added doesn't make sense,
        // if a node was added, there is no way it could be here from last time).
        const cleanNodes: SortedRowNode[] = rowNode.childrenAfterSort
            .filter(rowNode => {
                // take out all nodes that were changed as part of the current transaction.
                // a changed node could a) be in a different sort position or b) may
                // no longer be in this set as the changed node may not pass filtering,
                // or be in a different group.
                const passesDirtyNodesCheck = !dirtyLeafNodes[rowNode.id];
                // also remove group nodes in the changed path, as they can have different aggregate
                // values which could impact the sort order.
                // note: changed path is not active if a) no value columns or b) no transactions. it is never
                // (b) in deltaSort as we only do deltaSort for transactions. for (a) if no value columns, then
                // there is no value in the group that could of changed (ie no aggregate values)
                const passesChangedPathCheck = noAggregations || changedPath.canSkip(rowNode);
                return passesDirtyNodesCheck && passesChangedPathCheck;
            })
            .map(this.mapNodeToSortedNode.bind(this));

        // for fast access below, we map them
        const cleanNodesMapped: RowNodeMap = {};
        cleanNodes.forEach(sortedRowNode => cleanNodesMapped[sortedRowNode.rowNode.id] = sortedRowNode.rowNode);

        // these are all nodes that need to be placed
        const changedNodes: SortedRowNode[] = rowNode.childrenAfterFilter
        // ignore nodes in the clean list
            .filter(rowNode => !cleanNodesMapped[rowNode.id])
            .map(this.mapNodeToSortedNode.bind(this));

        // sort changed nodes. note that we don't need to sort cleanNodes as they are
        // already sorted from last time.
        changedNodes.sort(this.compareRowNodes.bind(this, sortOptions));

        if (changedNodes.length === 0) {
            return cleanNodes;
        } else if (cleanNodes.length === 0) {
            return changedNodes;
        } else {
            return this.mergeSortedArrays(sortOptions, cleanNodes, changedNodes);
        }
    }

    // Merge two sorted arrays into each other
    private mergeSortedArrays(sortOptions: SortOption[], arr1: SortedRowNode[], arr2: SortedRowNode[]) {

        const res = [];
        let i = 0;
        let j = 0;

        // Traverse both array, adding them in order
        while (i < arr1.length && j < arr2.length) {

            // Check if current element of first
            // array is smaller than current element
            // of second array. If yes, store first
            // array element and increment first array
            // index. Otherwise do same with second array
            const compareResult = this.compareRowNodes(sortOptions, arr1[i], arr2[j]);
            if (compareResult < 0) {
                res.push(arr1[i++]);
            } else {
                res.push(arr2[j++]);
            }
        }

        // add remaining from arr1
        while (i < arr1.length) {
            res.push(arr1[i++]);
        }

        // add remaining from arr2
        while (j < arr2.length) {
            res.push(arr2[j++]);
        }

        return res;
    }

    private compareRowNodes(sortOptions: any, sortedNodeA: SortedRowNode, sortedNodeB: SortedRowNode) {
        const nodeA: RowNode = sortedNodeA.rowNode;
        const nodeB: RowNode = sortedNodeB.rowNode;

        // Iterate columns, return the first that doesn't match
        for (let i = 0, len = sortOptions.length; i < len; i++) {
            const sortOption = sortOptions[i];
            // let compared = compare(nodeA, nodeB, sortOption.column, sortOption.inverter === -1);

            const isInverted = sortOption.inverter === -1;
            const valueA: any = this.getValue(nodeA, sortOption.column);
            const valueB: any = this.getValue(nodeB, sortOption.column);
            let comparatorResult: number;
            const providedComparator = sortOption.column.getColDef().comparator;
            if (providedComparator) {
                //if comparator provided, use it
                comparatorResult = providedComparator(valueA, valueB, nodeA, nodeB, isInverted);
            } else {
                //otherwise do our own comparison
                comparatorResult = _.defaultComparator(valueA, valueB, this.gridOptionsWrapper.isAccentedSort());
            }

            if (comparatorResult !== 0) {
                return comparatorResult * sortOption.inverter;
            }
        }
        // All matched, we make is so that the original sort order is kept:
        return sortedNodeA.currentPos - sortedNodeB.currentPos;
    }

    private getValue(nodeA: RowNode, column: Column): string {
        return this.valueService.getValue(column, nodeA);
    }

    private updateChildIndexes(rowNode: RowNode) {
        if (_.missing(rowNode.childrenAfterSort)) {
            return;
        }

        const listToSort = rowNode.childrenAfterSort;
        for (let i = 0; i < listToSort.length; i++) {
            const child = listToSort[i];
            const firstChild = i === 0;
            const lastChild = i === rowNode.childrenAfterSort.length - 1;
            child.setFirstChild(firstChild);
            child.setLastChild(lastChild);
            child.setChildIndex(i);
        }
    }

    private updateGroupDataForHiddenOpenParents(changedPath: ChangedPath) {
        if (!this.gridOptionsWrapper.isGroupHideOpenParents()) {
            return;
        }

        // recurse breadth first over group nodes after sort to 'pull down' group data to child groups
        const callback = (rowNode: RowNode) => {
            this.pullDownGroupDataForHideOpenParents(rowNode.childrenAfterSort, false);
            rowNode.childrenAfterSort.forEach(child => {
                if (child.hasChildren()) {
                    callback(child);
                }
            });
        };

        changedPath.executeFromRootNode(rowNode => callback(rowNode));
    }

    private pullDownGroupDataForHideOpenParents(rowNodes: RowNode[], clearOperation: boolean) {
        if (_.missing(rowNodes)) {
            return;
        }

        if (!this.gridOptionsWrapper.isGroupHideOpenParents()) {
            return;
        }

        rowNodes.forEach(childRowNode => {

            const groupDisplayCols = this.columnController.getGroupDisplayColumns();
            groupDisplayCols.forEach(groupDisplayCol => {

                const showRowGroup = groupDisplayCol.getColDef().showRowGroup;
                if (typeof showRowGroup !== 'string') {
                    console.error('ag-Grid: groupHideOpenParents only works when specifying specific columns for colDef.showRowGroup');
                    return;
                }
                const displayingGroupKey: string = showRowGroup as string;

                const rowGroupColumn = this.columnController.getPrimaryColumn(displayingGroupKey);

                const thisRowNodeMatches = rowGroupColumn === childRowNode.rowGroupColumn;
                if (thisRowNodeMatches) {
                    return;
                }

                if (clearOperation) {
                    // if doing a clear operation, we clear down the value for every possible group column
                    childRowNode.setGroupValue(groupDisplayCol.getId(), null);
                } else {
                    // if doing a set operation, we set only where the pull down is to occur
                    const parentToStealFrom = childRowNode.getFirstChildOfFirstChild(rowGroupColumn);
                    if (parentToStealFrom) {
                        childRowNode.setGroupValue(groupDisplayCol.getId(), parentToStealFrom.key);
                    }
                }
            });
        });
    }
}<|MERGE_RESOLUTION|>--- conflicted
+++ resolved
@@ -29,12 +29,7 @@
 
     @Autowired('sortController') private sortController: SortController;
     @Autowired('columnController') private columnController: ColumnController;
-<<<<<<< HEAD
-    @Autowired('valueService') private valueService: ValueService;
-    @Autowired('gridOptionsWrapper') private gridOptionsWrapper: GridOptionsWrapper;
-=======
     @Autowired('rowNodeSorter') private rowNodeSorter: RowNodeSorter;
->>>>>>> 338ea6d7
 
     private postSortFunc: ((rowNodes: RowNode[]) => void) | undefined;
 
