--- conflicted
+++ resolved
@@ -1,22 +1,15 @@
 /**
  * @ag-grid-community/core - Advanced Data Grid / Data Table supporting Javascript / React / AngularJS / Web Components
-<<<<<<< HEAD
- * @version v24.1.0
-=======
  * @version v25.0.0
->>>>>>> 338ea6d7
  * @link http://www.ag-grid.com/
  * @license MIT
  */
 "use strict";
 Object.defineProperty(exports, "__esModule", { value: true });
-<<<<<<< HEAD
-=======
 var ServerSideStoreType;
 (function (ServerSideStoreType) {
     ServerSideStoreType["Full"] = "full";
     ServerSideStoreType["Partial"] = "partial";
 })(ServerSideStoreType = exports.ServerSideStoreType || (exports.ServerSideStoreType = {}));
->>>>>>> 338ea6d7
 
 //# sourceMappingURL=gridOptions.js.map