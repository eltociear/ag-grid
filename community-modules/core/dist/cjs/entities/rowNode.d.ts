// Type definitions for @ag-grid-community/core v25.1.0
// Project: http://www.ag-grid.com/
// Definitions by: Niall Crosby <https://github.com/ag-grid/>
import { AgEvent } from "../events";
import { Column } from "./column";
import { RowNodeCache, RowNodeCacheParams } from "../modules/rowNodeCache/rowNodeCache";
import { IEventEmitter } from "../interfaces/iEventEmitter";
import { DetailGridInfo } from "../gridApi";
import { IRowNodeBlock } from "../interfaces/iRowNodeBlock";
export interface SetSelectedParams {
    newValue: boolean;
    clearSelection?: boolean;
    suppressFinishActions?: boolean;
    rangeSelect?: boolean;
    groupSelectsFiltered?: boolean;
}
export interface RowNodeEvent extends AgEvent {
    node: RowNode;
}
export interface DataChangedEvent extends RowNodeEvent {
    oldData: any;
    newData: any;
    update: boolean;
}
export interface CellChangedEvent extends RowNodeEvent {
    column: Column;
    newValue: any;
    oldValue: any;
}
export declare class RowNode implements IEventEmitter {
    static ID_PREFIX_ROW_GROUP: string;
    static ID_PREFIX_TOP_PINNED: string;
    static ID_PREFIX_BOTTOM_PINNED: string;
    private static OBJECT_ID_SEQUENCE;
    static EVENT_ROW_SELECTED: string;
    static EVENT_DATA_CHANGED: string;
    static EVENT_CELL_CHANGED: string;
    static EVENT_ALL_CHILDREN_COUNT_CHANGED: string;
    static EVENT_MASTER_CHANGED: string;
    static EVENT_MOUSE_ENTER: string;
    static EVENT_MOUSE_LEAVE: string;
    static EVENT_HEIGHT_CHANGED: string;
    static EVENT_TOP_CHANGED: string;
    static EVENT_DISPLAYED_CHANGED: string;
    static EVENT_FIRST_CHILD_CHANGED: string;
    static EVENT_LAST_CHILD_CHANGED: string;
    static EVENT_CHILD_INDEX_CHANGED: string;
    static EVENT_ROW_INDEX_CHANGED: string;
    static EVENT_EXPANDED_CHANGED: string;
    static EVENT_HAS_CHILDREN_CHANGED: string;
    static EVENT_SELECTABLE_CHANGED: string;
    static EVENT_UI_LEVEL_CHANGED: string;
    static EVENT_HIGHLIGHT_CHANGED: string;
    static EVENT_DRAGGING_CHANGED: string;
    private mainEventService;
    private rowRenderer;
    private gridOptionsWrapper;
    private selectionController;
    private columnController;
    private valueService;
    private rowModel;
    private context;
    private valueCache;
    private columnApi;
    private gridApi;
    /** Unique ID for the node. Either provided by the grid, or user can set to match the primary
     * key in the database (or whatever data source is used). */
    id: string;
    /** The group data */
    groupData: any;
    /** The aggregated data */
    aggData: any;
    /** The user provided data */
    data: any;
    /** The parent node to this node, or empty if top level */
    parent: RowNode | null;
    /** How many levels this node is from the top */
    level: number;
    /** How many levels this node is from the top in the UI (different to the level when removing parents)*/
    uiLevel: number;
    /** If doing in memory grouping, this is the index of the group column this cell is for.
     * This will always be the same as the level, unless we are collapsing groups ie groupRemoveSingleChildren = true */
    rowGroupIndex: number | null;
    /** True if this node is a group node (ie has children) */
    group: boolean | undefined;
    /** True if this row is getting dragged */
    dragging: boolean;
    /** True if this row is a master row, part of master / detail (ie row can be expanded to show detail) */
    master: boolean;
    /** True if this row is a detail row, part of master / detail (ie child row of an expanded master row)*/
    detail: boolean;
    /** If this row is a master row that was expanded, this points to the associated detail row. */
    detailNode: RowNode;
    /** If master detail, this contains details about the detail grid */
    detailGridInfo: DetailGridInfo | null;
    /** True if this node is a group and the group is the bottom level in the tree */
    leafGroup: boolean;
    /** True if this is the first child in this group */
    firstChild: boolean;
    /** True if this is the last child in this group */
    lastChild: boolean;
    /** The index of this node in the group */
    childIndex: number;
    /** The index of this node in the grid, only valid if node is displayed in the grid, otherwise it should be ignored as old index may be present */
<<<<<<< HEAD
    rowIndex: number;
=======
    rowIndex: number | null;
>>>>>>> 558c6ff6
    /** Either 'top' or 'bottom' if row pinned, otherwise undefined or null */
    rowPinned: string;
    /** If using quick filter, stores a string representation of the row for searching against */
    quickFilterAggregateText: string;
    /** Groups only - True if row is a footer. Footers  have group = true and footer = true */
    footer: boolean;
    /** Groups only - The field we are grouping on eg Country*/
    field: string | null;
    /** Groups only - the row group column for this group */
    rowGroupColumn: Column | null;
    /** Groups only - The key for the group eg Ireland, UK, USA */
    key: any;
    /** Used by server side row model, true if this row node is a stub */
    stub: boolean;
    /** Used by server side row model, true if this row node failed a load */
    failedLoad: boolean;
    /** All user provided nodes */
    allLeafChildren: RowNode[];
    /** Groups only - Children of this group */
    childrenAfterGroup: RowNode[];
    /** Groups only - Filtered children of this group */
    childrenAfterFilter: RowNode[];
    /** Groups only - Sorted children of this group */
    childrenAfterSort: RowNode[];
    /** Groups only - Number of children and grand children */
    allChildrenCount: number | null;
    /** Children mapped by the pivot columns */
    childrenMapped: {
        [key: string]: any;
    } | null;
    /** Server Side Row Model Only - the children are in an infinite cache */
    childStore: IServerSideStore | null;
    /** Groups only - True if group is expanded, otherwise false */
    expanded: boolean;
    /** Groups only - If doing footers, reference to the footer node for this group */
    sibling: RowNode;
    /** The height, in pixels, of this row */
    rowHeight: number;
    /** Dynamic row heights are done on demand, only when row is visible. However for row virtualisation
     * we need a row height to do the 'what rows are in viewport' maths. So we assign a row height to each
     * row based on defaults and rowHeightEstimated=true, then when the row is needed for drawing we do
     * the row height calculation and set rowHeightEstimated=false.*/
    rowHeightEstimated: boolean;
    /**
     * True if the RowNode is not filtered, or in a collapsed group.
     */
    displayed: boolean;
    /** The top pixel for this row */
    rowTop: number;
    /** The top pixel for this row last time, makes sense if data set was ordered or filtered,
     * it is used so new rows can animate in from their old position. */
    oldRowTop: number;
    /** True if this node is a daemon. This means row is not part of the model. Can happen when then
     * the row is selected and then the user sets a different ID onto the node. The nodes is then
     * representing a different entity, so the selection controller, if the node is selected, takes
     * a copy where daemon=true. */
    daemon: boolean;
    /** True by default - can be overridden via gridOptions.isRowSelectable(rowNode) */
    selectable: boolean;
    /** Used by the value service, stores values for a particular change detection turn. */
    __cacheData: {
        [colId: string]: any;
    };
    __cacheVersion: number;
    /** Used by sorting service - to give deterministic sort to groups. Previously we
     * just id for this, however id is a string and had slower sorting compared to numbers. */
    __objectId: number;
    /** We cache the result of hasChildren() so that we can be aware of when it has changed, and hence
     * fire the event. Really we should just have hasChildren as an attribute and do away with hasChildren()
     * method, however that would be a breaking change. */
    private __hasChildren;
    /** True when nodes with the same id are being removed and added as part of the same batch transaction */
    alreadyRendered: boolean;
    highlighted: 'above' | 'below' | null;
    private selected;
    private eventService;
    setData(data: any): void;
    private updateDataOnDetailNode;
    private createDataChangedEvent;
    private createLocalRowEvent;
    updateData(data: any): void;
    getRowIndexString(): string;
    private createDaemonNode;
    setDataAndId(data: any, id: string | undefined): void;
    private checkRowSelectable;
    setRowSelectable(newVal: boolean): void;
    setId(id: string): void;
    isPixelInRange(pixel: number): boolean;
    setFirstChild(firstChild: boolean): void;
    setLastChild(lastChild: boolean): void;
    setChildIndex(childIndex: number): void;
    setRowTop(rowTop: number | null): void;
    clearRowTopAndRowIndex(): void;
    private setDisplayed;
    setDragging(dragging: boolean): void;
    setHighlighted(highlighted: 'above' | 'below' | null): void;
    setAllChildrenCount(allChildrenCount: number | null): void;
    setMaster(master: boolean): void;
    setRowHeight(rowHeight: number | undefined | null, estimated?: boolean): void;
<<<<<<< HEAD
    setRowIndex(rowIndex: number): void;
=======
    setRowIndex(rowIndex: number | null): void;
>>>>>>> 558c6ff6
    setUiLevel(uiLevel: number): void;
    setExpanded(expanded: boolean): void;
    private createGlobalRowEvent;
    private dispatchLocalEvent;
    setDataValue(colKey: string | Column, newValue: any): void;
    setGroupValue(colKey: string | Column, newValue: any): void;
    setAggData(newAggData: any): void;
    updateHasChildren(): void;
    hasChildren(): boolean;
    isEmptyRowGroupNode(): boolean;
    private dispatchCellChangedEvent;
    resetQuickFilterAggregateText(): void;
    isExpandable(): boolean;
    isSelected(): boolean;
    depthFirstSearch(callback: (rowNode: RowNode) => void): void;
    calculateSelectedFromChildren(): void;
    setSelectedInitialValue(selected: boolean): void;
    setSelected(newValue: boolean, clearSelection?: boolean, suppressFinishActions?: boolean): void;
    isRowPinned(): boolean;
    setSelectedParams(params: SetSelectedParams): number;
    private doRowRangeSelection;
    isParentOfNode(potentialParent: RowNode): boolean;
    selectThisNode(newValue: boolean): boolean;
    private selectChildNodes;
    addEventListener(eventType: string, listener: Function): void;
    removeEventListener(eventType: string, listener: Function): void;
    onMouseEnter(): void;
    onMouseLeave(): void;
    getFirstChildOfFirstChild(rowGroupColumn: Column | null): RowNode;
    isFullWidthCell(): boolean;
    getRoute(): string[] | undefined;
}<|MERGE_RESOLUTION|>--- conflicted
+++ resolved
@@ -3,10 +3,9 @@
 // Definitions by: Niall Crosby <https://github.com/ag-grid/>
 import { AgEvent } from "../events";
 import { Column } from "./column";
-import { RowNodeCache, RowNodeCacheParams } from "../modules/rowNodeCache/rowNodeCache";
 import { IEventEmitter } from "../interfaces/iEventEmitter";
 import { DetailGridInfo } from "../gridApi";
-import { IRowNodeBlock } from "../interfaces/iRowNodeBlock";
+import { IServerSideStore } from "../interfaces/IServerSideStore";
 export interface SetSelectedParams {
     newValue: boolean;
     clearSelection?: boolean;
@@ -65,7 +64,7 @@
     private gridApi;
     /** Unique ID for the node. Either provided by the grid, or user can set to match the primary
      * key in the database (or whatever data source is used). */
-    id: string;
+    id: string | undefined;
     /** The group data */
     groupData: any;
     /** The aggregated data */
@@ -102,15 +101,11 @@
     /** The index of this node in the group */
     childIndex: number;
     /** The index of this node in the grid, only valid if node is displayed in the grid, otherwise it should be ignored as old index may be present */
-<<<<<<< HEAD
-    rowIndex: number;
-=======
     rowIndex: number | null;
->>>>>>> 558c6ff6
     /** Either 'top' or 'bottom' if row pinned, otherwise undefined or null */
     rowPinned: string;
     /** If using quick filter, stores a string representation of the row for searching against */
-    quickFilterAggregateText: string;
+    quickFilterAggregateText: string | null;
     /** Groups only - True if row is a footer. Footers  have group = true and footer = true */
     footer: boolean;
     /** Groups only - The field we are grouping on eg Country*/
@@ -126,11 +121,11 @@
     /** All user provided nodes */
     allLeafChildren: RowNode[];
     /** Groups only - Children of this group */
-    childrenAfterGroup: RowNode[];
+    childrenAfterGroup: RowNode[] | null;
     /** Groups only - Filtered children of this group */
-    childrenAfterFilter: RowNode[];
+    childrenAfterFilter: RowNode[] | null;
     /** Groups only - Sorted children of this group */
-    childrenAfterSort: RowNode[];
+    childrenAfterSort: RowNode[] | null;
     /** Groups only - Number of children and grand children */
     allChildrenCount: number | null;
     /** Children mapped by the pivot columns */
@@ -144,7 +139,7 @@
     /** Groups only - If doing footers, reference to the footer node for this group */
     sibling: RowNode;
     /** The height, in pixels, of this row */
-    rowHeight: number;
+    rowHeight: number | null | undefined;
     /** Dynamic row heights are done on demand, only when row is visible. However for row virtualisation
      * we need a row height to do the 'what rows are in viewport' maths. So we assign a row height to each
      * row based on defaults and rowHeightEstimated=true, then when the row is needed for drawing we do
@@ -155,10 +150,10 @@
      */
     displayed: boolean;
     /** The top pixel for this row */
-    rowTop: number;
+    rowTop: number | null;
     /** The top pixel for this row last time, makes sense if data set was ordered or filtered,
      * it is used so new rows can animate in from their old position. */
-    oldRowTop: number;
+    oldRowTop: number | null;
     /** True if this node is a daemon. This means row is not part of the model. Can happen when then
      * the row is selected and then the user sets a different ID onto the node. The nodes is then
      * representing a different entity, so the selection controller, if the node is selected, takes
@@ -184,16 +179,17 @@
     private selected;
     private eventService;
     setData(data: any): void;
+    updateData(data: any): void;
+    private setDataCommon;
     private updateDataOnDetailNode;
     private createDataChangedEvent;
     private createLocalRowEvent;
-    updateData(data: any): void;
     getRowIndexString(): string;
     private createDaemonNode;
     setDataAndId(data: any, id: string | undefined): void;
     private checkRowSelectable;
     setRowSelectable(newVal: boolean): void;
-    setId(id: string): void;
+    setId(id?: string): void;
     isPixelInRange(pixel: number): boolean;
     setFirstChild(firstChild: boolean): void;
     setLastChild(lastChild: boolean): void;
@@ -206,11 +202,7 @@
     setAllChildrenCount(allChildrenCount: number | null): void;
     setMaster(master: boolean): void;
     setRowHeight(rowHeight: number | undefined | null, estimated?: boolean): void;
-<<<<<<< HEAD
-    setRowIndex(rowIndex: number): void;
-=======
     setRowIndex(rowIndex: number | null): void;
->>>>>>> 558c6ff6
     setUiLevel(uiLevel: number): void;
     setExpanded(expanded: boolean): void;
     private createGlobalRowEvent;
@@ -220,11 +212,11 @@
     setAggData(newAggData: any): void;
     updateHasChildren(): void;
     hasChildren(): boolean;
-    isEmptyRowGroupNode(): boolean;
+    isEmptyRowGroupNode(): boolean | undefined;
     private dispatchCellChangedEvent;
     resetQuickFilterAggregateText(): void;
     isExpandable(): boolean;
-    isSelected(): boolean;
+    isSelected(): boolean | undefined;
     depthFirstSearch(callback: (rowNode: RowNode) => void): void;
     calculateSelectedFromChildren(): void;
     setSelectedInitialValue(selected: boolean): void;
@@ -233,13 +225,13 @@
     setSelectedParams(params: SetSelectedParams): number;
     private doRowRangeSelection;
     isParentOfNode(potentialParent: RowNode): boolean;
-    selectThisNode(newValue: boolean): boolean;
+    selectThisNode(newValue?: boolean): boolean;
     private selectChildNodes;
     addEventListener(eventType: string, listener: Function): void;
     removeEventListener(eventType: string, listener: Function): void;
     onMouseEnter(): void;
     onMouseLeave(): void;
-    getFirstChildOfFirstChild(rowGroupColumn: Column | null): RowNode;
+    getFirstChildOfFirstChild(rowGroupColumn: Column | null): RowNode | null;
     isFullWidthCell(): boolean;
     getRoute(): string[] | undefined;
 }