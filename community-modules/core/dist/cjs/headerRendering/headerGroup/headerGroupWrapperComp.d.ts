--- conflicted
+++ resolved
@@ -1,8 +1,4 @@
-<<<<<<< HEAD
-// Type definitions for @ag-grid-community/core v24.1.0
-=======
 // Type definitions for @ag-grid-community/core v25.0.0
->>>>>>> 338ea6d7
 // Project: http://www.ag-grid.com/
 // Definitions by: Niall Crosby <https://github.com/ag-grid/>
 import { ColGroupDef } from "../../entities/colDef";
@@ -39,12 +35,7 @@
     private setupExpandable;
     private refreshExpanded;
     private setupMovingCss;
-<<<<<<< HEAD
-    getComponentHolder(): ColGroupDef;
-    private getTooltipText;
-=======
     getComponentHolder(): ColGroupDef | null;
->>>>>>> 338ea6d7
     getTooltipParams(): ITooltipParams;
     private setupTooltip;
     private onColumnMovingChanged;
