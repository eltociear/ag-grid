// Type definitions for @ag-grid-community/core v25.1.0
// Project: http://www.ag-grid.com/
// Definitions by: Niall Crosby <https://github.com/ag-grid/>
import { Beans } from "../beans";
import { CellComp } from "../cellComp";
import { RowNode } from "../../entities/rowNode";
import { Column } from "../../entities/column";
import { CellFocusedEvent } from "../../events";
import { RowContainerComponent } from "./rowContainerComponent";
import { Component } from "../../widgets/component";
import { IFrameworkOverrides } from "../../interfaces/iFrameworkOverrides";
import { RowPosition } from "../../entities/rowPosition";
export declare class RowComp extends Component {
    static DOM_DATA_KEY_RENDERED_ROW: string;
    private static FULL_WIDTH_CELL_RENDERER;
    private static GROUP_ROW_RENDERER;
    private static GROUP_ROW_RENDERER_COMP_NAME;
    private static LOADING_CELL_RENDERER;
    private static LOADING_CELL_RENDERER_COMP_NAME;
    private static DETAIL_CELL_RENDERER;
    private static DETAIL_CELL_RENDERER_COMP_NAME;
    private readonly rowNode;
    private readonly beans;
    private ePinnedLeftRow;
    private ePinnedRightRow;
    private eBodyRow;
    private eAllRowContainers;
    private eFullWidthRow;
    private eFullWidthRowBody;
    private eFullWidthRowLeft;
    private eFullWidthRowRight;
    private readonly bodyContainerComp;
    private readonly fullWidthContainerComp;
    private readonly pinnedLeftContainerComp;
    private readonly pinnedRightContainerComp;
    private fullWidthRowComponent;
    private fullWidthRowComponentBody;
    private fullWidthRowComponentLeft;
    private fullWidthRowComponentRight;
    private fullWidthRowDestroyFuncs;
    private firstRowOnPage;
    private lastRowOnPage;
    private active;
    private fullWidthRow;
    private editingRow;
    private rowFocused;
    private rowContainerReadyCount;
    private refreshNeeded;
    private columnRefreshPending;
    private cellComps;
    private createSecondPassFuncs;
    private removeFirstPassFuncs;
    private removeSecondPassFuncs;
    private fadeRowIn;
    private slideRowIn;
    private readonly useAnimationFrameForCreate;
    private rowIsEven;
    private paginationPage;
    private parentScope;
    private scope;
    private initialised;
    private elementOrderChanged;
    private lastMouseDownOnDragger;
    private rowLevel;
    private readonly printLayout;
    private readonly embedFullWidth;
    constructor(parentScope: any, bodyContainerComp: RowContainerComponent, pinnedLeftContainerComp: RowContainerComponent, pinnedRightContainerComp: RowContainerComponent, fullWidthContainerComp: RowContainerComponent, rowNode: RowNode, beans: Beans, animateIn: boolean, useAnimationFrameForCreate: boolean, printLayout: boolean, embedFullWidth: boolean);
    init(): void;
    private setupAngular1Scope;
    private createTemplate;
    getCellForCol(column: Column): HTMLElement;
    afterFlush(): void;
    private executeProcessRowPostCreateFunc;
    private getInitialRowTopStyle;
    private getRowBusinessKey;
    private areAllContainersReady;
    private lazyCreateCells;
    private createRowContainer;
    private setupRowContainers;
    private setupNormalRowContainers;
    private createFullWidthRows;
    private setAnimateFlags;
    isEditing(): boolean;
    stopRowEditing(cancel: boolean): void;
    isFullWidth(): boolean;
    refreshFullWidth(): boolean;
    private addListeners;
    private addListenersForCellComps;
    private onRowNodeDataChanged;
    private onRowNodeCellChanged;
    private postProcessCss;
    private onRowNodeHighlightChanged;
    private onRowNodeDraggingChanged;
    private postProcessRowDragging;
    private updateExpandedCss;
    private onDisplayedColumnsChanged;
    private destroyFullWidthComponents;
    private getContainerForCell;
    private onVirtualColumnsChanged;
    private onColumnResized;
    getRowPosition(): RowPosition;
    onKeyboardNavigate(keyboardEvent: KeyboardEvent): void;
    onTabKeyDown(keyboardEvent: KeyboardEvent): void;
    onFullWidthRowFocused(event: CellFocusedEvent): void;
    refreshCell(cellComp: CellComp): void;
    private refreshCells;
    private refreshCellsInAnimationFrame;
    private onColumnMoved;
    private destroyCells;
    private isCellEligibleToBeRemoved;
    private ensureCellInCorrectContainer;
    private isCellInWrongRow;
    private insertCellsIntoContainer;
    private addDomData;
    private createNewCell;
    onMouseEvent(eventName: string, mouseEvent: MouseEvent): void;
    private createRowEvent;
    private createRowEventWithSource;
    private onRowDblClick;
    private onRowMouseDown;
    onRowClick(mouseEvent: MouseEvent): void;
    private createFullWidthRowContainer;
    private setupDetailRowAutoHeight;
    private angular1Compile;
    private createFullWidthParams;
    private getInitialRowClasses;
    private onUiLevelChanged;
    private isFirstRowOnPage;
    private isLastRowOnPage;
    private onModelUpdated;
    stopEditing(cancel?: boolean): void;
    private setEditingRow;
    startRowEditing(keyPress?: number | null, charPress?: string | null, sourceRenderedCell?: CellComp | null): void;
    forEachCellComp(callback: (renderedCell: CellComp) => void): void;
    private postProcessClassesFromGridOptions;
    private postProcessRowClassRules;
    private preProcessStylesFromGridOptions;
    private postProcessStylesFromGridOptions;
    private processStylesFromGridOptions;
    private createCells;
    private onRowSelected;
    private refreshAriaLabel;
    private callAfterRowAttachedOnCells;
    private afterRowAttached;
    private addHoverFunctionality;
    private roundRowTopToBounds;
    protected getFrameworkOverrides(): IFrameworkOverrides;
    private onRowHeightChanged;
    addEventListener(eventType: string, listener: Function): void;
    removeEventListener(eventType: string, listener: Function): void;
    destroy(animate?: boolean): void;
    private destroyContainingCells;
    getAndClearDelayedDestroyFunctions(): Function[];
    private onCellFocusChanged;
    private onPaginationChanged;
    private onTopChanged;
    private onPaginationPixelOffsetChanged;
    private applyPaginationOffset;
    private setRowTop;
    getAndClearNextVMTurnFunctions(): Function[];
    getRowNode(): RowNode;
<<<<<<< HEAD
    getRenderedCellForColumn(column: Column): CellComp | undefined;
=======
    getRenderedCellForColumn(column: Column): CellComp | null;
>>>>>>> 558c6ff6
    private onRowIndexChanged;
    private updateRowIndexes;
    ensureDomOrder(): void;
    getPinnedLeftRowElement(): HTMLElement;
    getPinnedRightRowElement(): HTMLElement;
    getBodyRowElement(): HTMLElement;
    getFullWidthRowElement(): HTMLElement;
}<|MERGE_RESOLUTION|>--- conflicted
+++ resolved
@@ -68,7 +68,7 @@
     init(): void;
     private setupAngular1Scope;
     private createTemplate;
-    getCellForCol(column: Column): HTMLElement;
+    getCellForCol(column: Column): HTMLElement | null;
     afterFlush(): void;
     private executeProcessRowPostCreateFunc;
     private getInitialRowTopStyle;
@@ -159,11 +159,7 @@
     private setRowTop;
     getAndClearNextVMTurnFunctions(): Function[];
     getRowNode(): RowNode;
-<<<<<<< HEAD
-    getRenderedCellForColumn(column: Column): CellComp | undefined;
-=======
     getRenderedCellForColumn(column: Column): CellComp | null;
->>>>>>> 558c6ff6
     private onRowIndexChanged;
     private updateRowIndexes;
     ensureDomOrder(): void;
