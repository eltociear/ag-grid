<<<<<<< HEAD
// Type definitions for @ag-grid-community/core v24.1.0
// Project: http://www.ag-grid.com/
// Definitions by: Niall Crosby <https://github.com/ag-grid/>
import { Promise } from '../utils';
=======
// Type definitions for @ag-grid-community/core v25.0.0
// Project: http://www.ag-grid.com/
// Definitions by: Niall Crosby <https://github.com/ag-grid/>
import { AgPromise } from '../utils';
import { RowNode } from '../entities/rowNode';
>>>>>>> 338ea6d7
import { Column } from '../entities/column';
import { ColumnEventType } from '../events';
import { IFilterComp, IFilterParams } from '../interfaces/iFilter';
import { ColDef } from '../entities/colDef';
import { BeanStub } from '../context/beanStub';
export declare type FilterRequestSource = 'COLUMN_MENU' | 'TOOLBAR' | 'NO_UI';
export declare class FilterManager extends BeanStub {
    private $compile;
    private $scope;
    private valueService;
    private columnController;
    private rowModel;
    private columnApi;
    private gridApi;
    private userComponentFactory;
    static QUICK_FILTER_SEPARATOR: string;
    private allAdvancedFilters;
    private activeAdvancedFilters;
    private quickFilter;
    private quickFilterParts;
    private externalFilterPresent;
    private processingFilterChange;
    private allowShowChangeAfterFilter;
    init(): void;
    private setQuickFilterParts;
    setFilterModel(model: {
        [key: string]: any;
    }): void;
    private setModelOnFilterWrapper;
    getFilterModel(): {
        [key: string]: any;
    };
    isAdvancedFilterPresent(): boolean;
    private updateActiveFilters;
    private updateFilterFlagInColumns;
    isAnyFilterPresent(): boolean;
    private doAdvancedFiltersPass;
    private parseQuickFilter;
    setQuickFilter(newFilter: any): void;
    private checkExternalFilter;
    onFilterChanged(filterInstance?: IFilterComp, additionalEventAttributes?: any): void;
    isSuppressFlashingCellsBecauseFiltering(): boolean;
    isQuickFilterPresent(): boolean;
    doesRowPassOtherFilters(filterToSkip: IFilterComp, node: any): boolean;
    private doesRowPassQuickFilterNoCache;
    private doesRowPassQuickFilterCache;
    private doesRowPassQuickFilter;
    doesRowPassFilter(node: any, filterToSkip?: IFilterComp): boolean;
    private getQuickFilterTextForColumn;
    private aggregateRowForQuickFilter;
    private onNewRowsLoaded;
    private createValueGetter;
<<<<<<< HEAD
    getFilterComponent(column: Column, source: FilterRequestSource, createIfDoesNotExist?: boolean): Promise<IFilterComp>;
=======
    getFilterComponent(column: Column, source: FilterRequestSource, createIfDoesNotExist?: boolean): AgPromise<IFilterComp> | null;
>>>>>>> 338ea6d7
    isFilterActive(column: Column): boolean;
    getOrCreateFilterWrapper(column: Column, source: FilterRequestSource): FilterWrapper;
    cachedFilter(column: Column): FilterWrapper;
    private createFilterInstance;
    createFilterParams(column: Column, colDef: ColDef, $scope?: any): IFilterParams;
    private createFilterWrapper;
    private putIntoGui;
    private onNewColumnsLoaded;
    destroyFilter(column: Column, source?: ColumnEventType): void;
    private disposeFilterWrapper;
    protected destroy(): void;
}
export interface FilterWrapper {
    compiledElement: any;
    column: Column;
<<<<<<< HEAD
    filterPromise: Promise<IFilterComp>;
    scope: any;
    guiPromise: Promise<HTMLElement>;
=======
    filterPromise: AgPromise<IFilterComp> | null;
    scope: any;
    guiPromise: AgPromise<HTMLElement | null>;
>>>>>>> 338ea6d7
}<|MERGE_RESOLUTION|>--- conflicted
+++ resolved
@@ -1,15 +1,8 @@
-<<<<<<< HEAD
-// Type definitions for @ag-grid-community/core v24.1.0
-// Project: http://www.ag-grid.com/
-// Definitions by: Niall Crosby <https://github.com/ag-grid/>
-import { Promise } from '../utils';
-=======
 // Type definitions for @ag-grid-community/core v25.0.0
 // Project: http://www.ag-grid.com/
 // Definitions by: Niall Crosby <https://github.com/ag-grid/>
 import { AgPromise } from '../utils';
 import { RowNode } from '../entities/rowNode';
->>>>>>> 338ea6d7
 import { Column } from '../entities/column';
 import { ColumnEventType } from '../events';
 import { IFilterComp, IFilterParams } from '../interfaces/iFilter';
@@ -62,11 +55,7 @@
     private aggregateRowForQuickFilter;
     private onNewRowsLoaded;
     private createValueGetter;
-<<<<<<< HEAD
-    getFilterComponent(column: Column, source: FilterRequestSource, createIfDoesNotExist?: boolean): Promise<IFilterComp>;
-=======
     getFilterComponent(column: Column, source: FilterRequestSource, createIfDoesNotExist?: boolean): AgPromise<IFilterComp> | null;
->>>>>>> 338ea6d7
     isFilterActive(column: Column): boolean;
     getOrCreateFilterWrapper(column: Column, source: FilterRequestSource): FilterWrapper;
     cachedFilter(column: Column): FilterWrapper;
@@ -82,13 +71,7 @@
 export interface FilterWrapper {
     compiledElement: any;
     column: Column;
-<<<<<<< HEAD
-    filterPromise: Promise<IFilterComp>;
-    scope: any;
-    guiPromise: Promise<HTMLElement>;
-=======
     filterPromise: AgPromise<IFilterComp> | null;
     scope: any;
     guiPromise: AgPromise<HTMLElement | null>;
->>>>>>> 338ea6d7
 }