import { LoggerFactory } from "./logger";
import { IEventEmitter } from "./interfaces/iEventEmitter";
import { GridOptionsWrapper } from "./gridOptionsWrapper";
import { AgEvent } from "./events";
import { IFrameworkOverrides } from "./interfaces/iFrameworkOverrides";
export declare class EventService implements IEventEmitter {
    private allSyncListeners;
    private allAsyncListeners;
    private globalSyncListeners;
    private globalAsyncListeners;
    private logger;
    private frameworkOverrides;
    private asyncFunctionsQueue;
    private scheduled;
    private firedEvents;
<<<<<<< HEAD
    setBeans(loggerFactory: LoggerFactory, gridOptionsWrapper: GridOptionsWrapper, globalEventListener?: Function): void;
=======
    setBeans(loggerFactory: LoggerFactory, gridOptionsWrapper: GridOptionsWrapper, globalEventListener: Function | null | undefined, frameworkOverrides: IFrameworkOverrides): void;
>>>>>>> 338ea6d7
    private getListeners;
    addEventListener(eventType: string, listener: Function, async?: boolean): void;
    removeEventListener(eventType: string, listener: Function, async?: boolean): void;
    addGlobalListener(listener: Function, async?: boolean): void;
    removeGlobalListener(listener: Function, async?: boolean): void;
    dispatchEvent(event: AgEvent): void;
    dispatchEventOnce(event: AgEvent): void;
    private dispatchToListeners;
    private dispatchAsync;
    private flushAsyncQueue;
}<|MERGE_RESOLUTION|>--- conflicted
+++ resolved
@@ -13,11 +13,7 @@
     private asyncFunctionsQueue;
     private scheduled;
     private firedEvents;
-<<<<<<< HEAD
-    setBeans(loggerFactory: LoggerFactory, gridOptionsWrapper: GridOptionsWrapper, globalEventListener?: Function): void;
-=======
     setBeans(loggerFactory: LoggerFactory, gridOptionsWrapper: GridOptionsWrapper, globalEventListener: Function | null | undefined, frameworkOverrides: IFrameworkOverrides): void;
->>>>>>> 338ea6d7
     private getListeners;
     addEventListener(eventType: string, listener: Function, async?: boolean): void;
     removeEventListener(eventType: string, listener: Function, async?: boolean): void;
