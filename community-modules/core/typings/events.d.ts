import { RowNode } from './entities/rowNode';
import { Column } from './entities/column';
import { ColDef } from './entities/colDef';
import { GridApi } from './gridApi';
import { ColumnApi } from './columnController/columnApi';
import { OriginalColumnGroup } from './entities/originalColumnGroup';
import { FilterRequestSource } from './filter/filterManager';
import { ChartOptions, ChartType } from './interfaces/iChartOptions';
import { IFilterComp } from './interfaces/iFilter';
import { CellRange, CellRangeParams } from './interfaces/iRangeController';
import { ChartModel } from './interfaces/IChartService';
export { Events } from './eventKeys';
export interface ModelUpdatedEvent extends AgGridEvent {
    /** If true, the grid will try and animate the rows to the new positions */
    animate: boolean | undefined;
    /** If true, the grid has new data loaded, eg user called setRowData(), otherwise
     * it's the same data but sorted or filtered, in which case this is true, and rows
     * can animate around (eg rowNode id 24 is the same row node as last time). */
    keepRenderedRows: boolean | undefined;
    /** If true, then this update was a result of setRowData() getting called. This
     * gets the grid to scroll to the top again. */
    newData: boolean | undefined;
    /** True when pagination and a new page is navigated to. */
    newPage: boolean;
}
export interface AgEvent {
    type: string;
}
export interface AgGridEvent extends AgEvent {
    api: GridApi;
    columnApi: ColumnApi;
}
export interface ToolPanelVisibleChangedEvent extends AgGridEvent {
    source: string | undefined;
}
export interface AnimationQueueEmptyEvent extends AgGridEvent {
}
export interface ColumnPivotModeChangedEvent extends AgGridEvent {
}
export interface VirtualColumnsChangedEvent extends AgGridEvent {
}
export interface ColumnEverythingChangedEvent extends AgGridEvent {
    source: string;
}
export interface NewColumnsLoadedEvent extends AgGridEvent {
}
export interface GridColumnsChangedEvent extends AgGridEvent {
}
export interface DisplayedColumnsChangedEvent extends AgGridEvent {
}
export interface RowDataChangedEvent extends AgGridEvent {
}
export interface RowDataUpdatedEvent extends AgGridEvent {
}
export interface PinnedRowDataChangedEvent extends AgGridEvent {
}
export interface SelectionChangedEvent extends AgGridEvent {
}
export interface FilterChangedEvent extends AgGridEvent {
    afterDataChange?: boolean;
    afterFloatingFilter?: boolean;
}
export interface FilterModifiedEvent extends AgGridEvent {
    filterInstance: IFilterComp;
    column: Column;
}
export interface FilterOpenedEvent extends AgGridEvent {
    column: Column | OriginalColumnGroup;
    source: FilterRequestSource;
    eGui: HTMLElement;
}
export interface SortChangedEvent extends AgGridEvent {
}
export interface GridReadyEvent extends AgGridEvent {
}
export interface DisplayedColumnsWidthChangedEvent extends AgGridEvent {
}
export interface ColumnHoverChangedEvent extends AgGridEvent {
}
export interface BodyHeightChangedEvent extends AgGridEvent {
}
export interface ComponentStateChangedEvent extends AgGridEvent {
}
export interface DragEvent extends AgGridEvent {
    type: string;
    target: HTMLElement;
}
export interface DragStartedEvent extends DragEvent {
}
export interface DragStoppedEvent extends DragEvent {
}
export interface CheckboxChangedEvent extends AgEvent {
    id: string;
    name: string;
    selected?: boolean;
    previousValue: boolean | undefined;
}
export interface GridSizeChangedEvent extends AgGridEvent {
    clientWidth: number;
    clientHeight: number;
}
export interface RowDragEvent extends AgGridEvent {
    node: RowNode;
    nodes: RowNode[];
    y: number;
    vDirection: string;
    event: MouseEvent;
    overIndex: number;
    overNode: RowNode;
}
export interface RowDragEnterEvent extends RowDragEvent {
}
export interface RowDragEndEvent extends RowDragEvent {
}
export interface RowDragMoveEvent extends RowDragEvent {
}
export interface RowDragLeaveEvent extends RowDragEvent {
}
export interface PasteStartEvent extends AgGridEvent {
    source: string;
}
export interface PasteEndEvent extends AgGridEvent {
    source: string;
}
export interface FillStartEvent extends AgGridEvent {
}
export interface FillEndEvent extends AgGridEvent {
    initialRange: CellRange;
    finalRange: CellRange;
}
export interface ViewportChangedEvent extends AgGridEvent {
    firstRow: number;
    lastRow: number;
}
export interface FirstDataRenderedEvent extends AgGridEvent {
    firstRow: number;
    lastRow: number;
}
export interface RangeSelectionChangedEvent extends AgGridEvent {
    id?: string;
    finished: boolean;
    started: boolean;
}
export interface ChartCreated extends AgGridEvent {
    chartId: string;
    chartModel: ChartModel;
}
export interface ChartRangeSelectionChanged extends AgGridEvent {
    id: string;
    chartId: string;
    cellRange: CellRangeParams;
}
export interface ChartOptionsChanged extends AgGridEvent {
    chartId: string;
    chartType: ChartType;
    chartThemeName: string;
    chartOptions: ChartOptions<any>;
}
export interface ChartDestroyed extends AgGridEvent {
    chartId: string;
}
export interface ColumnGroupOpenedEvent extends AgGridEvent {
    columnGroup: OriginalColumnGroup;
}
export interface ItemsAddedEvent extends AgGridEvent {
    items: RowNode[];
}
export declare type ScrollDirection = 'horizontal' | 'vertical';
export interface BodyScrollEvent extends AgGridEvent {
    direction: ScrollDirection;
    left: number;
    top: number;
}
export interface FlashCellsEvent extends AgGridEvent {
    cells: any;
}
export interface PaginationChangedEvent extends AgGridEvent {
    animate?: boolean;
    keepRenderedRows?: boolean;
    newData?: boolean;
    newPage: boolean;
}
export interface PaginationPixelOffsetChangedEvent extends AgGridEvent {
}
export interface CellFocusedEvent extends AgGridEvent {
    rowIndex: number;
    column: Column;
    rowPinned: string;
    forceBrowserFocus: boolean;
    floating: string;
}
export interface ExpandCollapseAllEvent extends AgGridEvent {
    source: string;
}
/**---------------*/
/** COLUMN EVENTS */
/**---------------*/
export declare type ColumnEventType = "sizeColumnsToFit" | "autosizeColumns" | "alignedGridChanged" | "filterChanged" | "filterDestroyed" | "gridOptionsChanged" | "gridInitializing" | "toolPanelDragAndDrop" | "toolPanelUi" | "uiColumnMoved" | "uiColumnResized" | "uiColumnDragged" | "uiColumnExpanded" | "uiColumnSorted" | "contextMenu" | "columnMenu" | "rowModelUpdated" | "api" | "flex" | "pivotChart";
export interface ColumnEvent extends AgGridEvent {
    column: Column | null;
    columns: Column[] | null;
    source: ColumnEventType;
}
export interface ColumnResizedEvent extends ColumnEvent {
    finished: boolean;
    flexColumns: Column[];
}
export interface ColumnPivotChangedEvent extends ColumnEvent {
}
export interface ColumnRowGroupChangedEvent extends ColumnEvent {
}
export interface ColumnValueChangedEvent extends ColumnEvent {
}
export interface ColumnMovedEvent extends ColumnEvent {
    toIndex: number | undefined;
}
export interface ColumnVisibleEvent extends ColumnEvent {
    visible: boolean | undefined;
}
export interface ColumnPinnedEvent extends ColumnEvent {
    pinned: string | null;
}
/**------------*/
/** ROW EVENTS */
/**------------*/
export interface RowEvent extends AgGridEvent {
    node: RowNode;
    data: any;
    rowIndex: number;
    rowPinned: string;
    context: any;
    event?: Event | null;
}
export interface RowGroupOpenedEvent extends RowEvent {
    expanded: boolean;
}
export interface RowValueChangedEvent extends RowEvent {
}
export interface RowSelectedEvent extends RowEvent {
}
export interface VirtualRowRemovedEvent extends RowEvent {
}
export interface RowClickedEvent extends RowEvent {
}
export interface RowDoubleClickedEvent extends RowEvent {
}
export interface RowEditingStartedEvent extends RowEvent {
}
export interface RowEditingStoppedEvent extends RowEvent {
}
/**------------*/
/** CELL EVENTS */
/**------------*/
export interface CellEvent extends RowEvent {
    column: Column;
    colDef: ColDef;
    value: any;
}
export interface CellKeyDownEvent extends CellEvent {
}
export interface CellKeyPressEvent extends CellEvent {
}
export interface CellClickedEvent extends CellEvent {
}
export interface CellMouseDownEvent extends CellEvent {
}
export interface CellDoubleClickedEvent extends CellEvent {
}
export interface CellMouseOverEvent extends CellEvent {
}
export interface CellMouseOutEvent extends CellEvent {
}
export interface CellContextMenuEvent extends CellEvent {
}
export interface CellEditingStartedEvent extends CellEvent {
}
export interface CellEditingStoppedEvent extends CellEvent {
    oldValue: any;
    newValue: any;
}
export interface CellValueChangedEvent extends CellEvent {
    oldValue: any;
    newValue: any;
    source: string | undefined;
}
<<<<<<< HEAD
=======
export interface AsyncTransactionsFlushed extends AgGridEvent {
    results: (RowNodeTransaction | ServerSideTransactionResult)[];
}
>>>>>>> 338ea6d7
export interface ColumnRequestEvent extends AgGridEvent {
    columns: Column[];
}
export interface ColumnRowGroupChangeRequestEvent extends ColumnRequestEvent {
}
export interface ColumnPivotChangeRequestEvent extends ColumnRequestEvent {
}
export interface ColumnValueChangeRequestEvent extends ColumnRequestEvent {
}
export interface ColumnAggFuncChangeRequestEvent extends ColumnRequestEvent {
    aggFunc: any;
}
export interface ScrollVisibilityChangedEvent extends AgGridEvent {
}<|MERGE_RESOLUTION|>--- conflicted
+++ resolved
@@ -283,12 +283,9 @@
     newValue: any;
     source: string | undefined;
 }
-<<<<<<< HEAD
-=======
 export interface AsyncTransactionsFlushed extends AgGridEvent {
     results: (RowNodeTransaction | ServerSideTransactionResult)[];
 }
->>>>>>> 338ea6d7
 export interface ColumnRequestEvent extends AgGridEvent {
     columns: Column[];
 }
