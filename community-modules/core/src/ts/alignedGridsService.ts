--- conflicted
+++ resolved
@@ -14,12 +14,8 @@
 import { Autowired } from "./context/context";
 import { PostConstruct } from "./context/context";
 import { OriginalColumnGroup } from "./entities/originalColumnGroup";
-<<<<<<< HEAD
-import {BeanStub} from "./context/beanStub";
-=======
 import { BeanStub } from "./context/beanStub";
 import {ApplyColumnStateParams} from "./columnController/columnApi";
->>>>>>> c003ea36
 
 @Bean('alignedGridsService')
 export class AlignedGridsService extends BeanStub {
@@ -155,11 +151,13 @@
     private processGroupOpenedEvent(groupOpenedEvent: ColumnGroupOpenedEvent): void {
         // likewise for column group
         const masterColumnGroup = groupOpenedEvent.columnGroup;
-        let otherColumnGroup: OriginalColumnGroup | undefined;
+        let otherColumnGroup: OriginalColumnGroup | null = null;
+
         if (masterColumnGroup) {
             const groupId = masterColumnGroup.getGroupId();
             otherColumnGroup = this.columnController.getOriginalColumnGroup(groupId);
         }
+
         if (masterColumnGroup && !otherColumnGroup) { return; }
 
         this.logger.log('onColumnEvent-> processing ' + groupOpenedEvent + ' expanded = ' + masterColumnGroup.isExpanded());
@@ -170,7 +168,7 @@
         // the column in the event is from the master grid. need to
         // look up the equivalent from this (other) grid
         const masterColumn = colEvent.column;
-        let otherColumn: Column | undefined;
+        let otherColumn: Column | null = null;
 
         if (masterColumn) {
             otherColumn = this.columnController.getPrimaryColumn(masterColumn.getColId());
@@ -186,11 +184,6 @@
 
         switch (colEvent.type) {
             case Events.EVENT_COLUMN_MOVED:
-<<<<<<< HEAD
-                const movedEvent = colEvent as ColumnMovedEvent;
-                this.logger.log(`onColumnEvent-> processing ${colEvent.type} toIndex = ${movedEvent.toIndex}`);
-                this.columnController.moveColumns(columnIds, movedEvent.toIndex, "alignedGridChanged");
-=======
                 // when the user moves columns via setColumnState, we can't depend on moving specific columns
                 // to an index, as there maybe be many indexes columns moved to (as wasn't result of a mouse drag).
                 // so only way to be sure is match the order of all columns using Column State.
@@ -202,7 +195,6 @@
                         {state: destColState, applyOrder: true}, "alignedGridChanged");
                     this.logger.log(`onColumnEvent-> processing ${colEvent.type} toIndex = ${movedEvent.toIndex}`);
                 }
->>>>>>> c003ea36
                 break;
             case Events.EVENT_COLUMN_VISIBLE:
                 // when the user changes visibility via setColumnState, we can't depend on visibility flag in event
@@ -238,8 +230,12 @@
         const isVerticalScrollShowing = this.gridPanel.isVerticalScrollShowing();
         const alignedGrids = this.gridOptionsWrapper.getAlignedGrids();
 
-        alignedGrids.forEach((grid) => {
-            grid.api.setAlwaysShowVerticalScroll(isVerticalScrollShowing);
-        });
+        if (alignedGrids) {
+            alignedGrids.forEach((grid) => {
+                if (grid.api) {
+                    grid.api.setAlwaysShowVerticalScroll(isVerticalScrollShowing);
+                }
+            });
+        }
     }
 }