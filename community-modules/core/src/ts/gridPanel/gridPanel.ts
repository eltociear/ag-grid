import { GridOptionsWrapper } from '../gridOptionsWrapper';
import { ColumnApi } from '../columnController/columnApi';
import { RowRenderer } from '../rendering/rowRenderer';
import { Autowired, Optional, PostConstruct } from '../context/context';
import { BodyHeightChangedEvent, BodyScrollEvent, CellKeyDownEvent, CellKeyPressEvent, Events } from '../events';
import { DragListenerParams, DragService } from '../dragAndDrop/dragService';
import { IRangeController } from '../interfaces/iRangeController';
import { Constants } from '../constants/constants';
import { MouseEventService } from './mouseEventService';
import { IClipboardService } from '../interfaces/iClipboardService';
import { IContextMenuFactory } from '../interfaces/iContextMenuFactory';
import { ScrollVisibleService, SetScrollsVisibleParams } from './scrollVisibleService';
import { Column } from '../entities/column';
import { RowContainerComponent } from '../rendering/row/rowContainerComponent';
import { RowNode } from '../entities/rowNode';
import { PaginationProxy } from '../pagination/paginationProxy';
import { PaginationAutoPageSizeService } from '../pagination/paginationAutoPageSizeService';
import { AlignedGridsService } from '../alignedGridsService';
import { GridApi } from '../gridApi';
import { AnimationFrameService } from '../misc/animationFrameService';
import { RowComp } from '../rendering/row/rowComp';
import { NavigationService } from './navigationService';
import { CellComp } from '../rendering/cellComp';
import { ValueService } from '../valueService/valueService';
import { LongTapEvent, TouchListener } from '../widgets/touchListener';
import { DragAndDropService } from '../dragAndDrop/dragAndDropService';
import { RowDragFeature } from './rowDragFeature';
import { MaxDivHeightScaler } from '../rendering/maxDivHeightScaler';
import { OverlayWrapperComponent } from '../rendering/overlays/overlayWrapperComponent';
import { Component } from '../widgets/component';
import { AutoHeightCalculator } from '../rendering/row/autoHeightCalculator';
import { ColumnAnimationService } from '../rendering/columnAnimationService';
import { AutoWidthCalculator } from '../rendering/autoWidthCalculator';
import { Beans } from '../rendering/beans';
import { RefSelector } from '../widgets/componentAnnotations';
import { HeaderRootComp } from '../headerRendering/headerRootComp';
import { ResizeObserverService } from '../misc/resizeObserverService';
import { PinnedRowModel } from '../pinnedRowModel/pinnedRowModel';
import { ModuleRegistry } from '../modules/moduleRegistry';
import { ModuleNames } from '../modules/moduleNames';
import { UndoRedoService } from '../undoRedo/undoRedoService';
import { ColumnController } from '../columnController/columnController';
import { HeaderNavigationService } from '../headerRendering/header/headerNavigationService';
import { setAriaMultiSelectable, setAriaRowCount, setAriaColCount } from '../utils/aria';
import { debounce } from '../utils/function';
import {
    addCssClass,
    addOrRemoveCssClass,
    isHorizontalScrollShowing,
    isRtlNegativeScroll,
    isVerticalScrollShowing,
    isVisible,
    getInnerHeight,
    getInnerWidth,
    getScrollLeft,
    removeCssClass,
    setDisplayed,
    setFixedHeight,
    setFixedWidth,
    setScrollLeft
} from '../utils/dom';
import { getTabIndex, isBrowserIE, isIOSUserAgent } from '../utils/browser';
import { missing, missingOrEmpty } from '../utils/generic';
import { getTarget, isStopPropagationForAgGrid, getComponentForEvent } from '../utils/event';
import { isUserSuppressingKeyboardEvent } from '../utils/keyboard';
import { last } from '../utils/array';
import { iterateObject } from '../utils/object';
import { KeyCode } from '../constants/keyCode';
<<<<<<< HEAD
import {PopupService} from "../widgets/popupService";
import {IMenuFactory} from "../interfaces/iMenuFactory";
=======
import { PopupService } from "../widgets/popupService";
import { IMenuFactory } from "../interfaces/iMenuFactory";
import { KeyName } from '../constants/keyName';
>>>>>>> 558c6ff6

// in the html below, it is important that there are no white space between some of the divs, as if there is white space,
// it won't render correctly in safari, as safari renders white space as a gap
const GRID_PANEL_NORMAL_TEMPLATE = /* html */
    `<div class="ag-root ag-unselectable" role="grid" unselectable="on">
        <ag-header-root ref="headerRoot" unselectable="on"></ag-header-root>
        <div class="ag-floating-top" ref="eTop" role="presentation" unselectable="on">
            <div class="ag-pinned-left-floating-top" ref="eLeftTop" role="presentation" unselectable="on"></div>
            <div class="ag-floating-top-viewport" ref="eTopViewport" role="presentation" unselectable="on">
                <div class="ag-floating-top-container" ref="eTopContainer" role="presentation" unselectable="on"></div>
            </div>
            <div class="ag-pinned-right-floating-top" ref="eRightTop" role="presentation" unselectable="on"></div>
            <div class="ag-floating-top-full-width-container" ref="eTopFullWidthContainer" role="presentation" unselectable="on"></div>
        </div>
        <div class="ag-body-viewport" ref="eBodyViewport" role="presentation">
            <div class="ag-pinned-left-cols-container" ref="eLeftContainer" role="presentation" unselectable="on"></div>
            <div class="ag-center-cols-clipper" ref="eCenterColsClipper" role="presentation" unselectable="on">
                <div class="ag-center-cols-viewport" ref="eCenterViewport" role="presentation">
                    <div class="ag-center-cols-container" ref="eCenterContainer" role="rowgroup" unselectable="on"></div>
                </div>
            </div>
            <div class="ag-pinned-right-cols-container" ref="eRightContainer" role="presentation" unselectable="on"></div>
            <div class="ag-full-width-container" ref="eFullWidthContainer" role="presentation" unselectable="on"></div>
        </div>
        <div class="ag-floating-bottom" ref="eBottom" role="presentation" unselectable="on">
            <div class="ag-pinned-left-floating-bottom" ref="eLeftBottom" role="presentation" unselectable="on"></div>
            <div class="ag-floating-bottom-viewport" ref="eBottomViewport" role="presentation" unselectable="on">
                <div class="ag-floating-bottom-container" ref="eBottomContainer" role="presentation" unselectable="on"></div>
            </div>
            <div class="ag-pinned-right-floating-bottom" ref="eRightBottom" role="presentation" unselectable="on"></div>
            <div class="ag-floating-bottom-full-width-container" ref="eBottomFullWidthContainer" role="presentation" unselectable="on"></div>
        </div>
        <div class="ag-body-horizontal-scroll" ref="eHorizontalScrollBody" aria-hidden="true">
            <div class="ag-horizontal-left-spacer" ref="eHorizontalLeftSpacer"></div>
            <div class="ag-body-horizontal-scroll-viewport" ref="eBodyHorizontalScrollViewport">
                <div class="ag-body-horizontal-scroll-container" ref="eBodyHorizontalScrollContainer"></div>
            </div>
            <div class="ag-horizontal-right-spacer" ref="eHorizontalRightSpacer"></div>
        </div>
        <ag-overlay-wrapper ref="overlayWrapper"></ag-overlay-wrapper>
    </div>`;

export type RowContainerComponentNames =
    'fullWidth' |
    'body' |
    'pinnedLeft' |
    'pinnedRight' |
    'floatingTop' |
    'floatingTopPinnedLeft' |
    'floatingTopPinnedRight' |
    'floatingTopFullWidth' |
    'floatingBottom' |
    'floatingBottomPinnedLeft' |
    'floatingBottomPinnedRight' |
    'floatingBottomFullWidth';

export type RowContainerComponents = { [K in RowContainerComponentNames]: RowContainerComponent };

type ScrollDirection = 'horizontal' | 'vertical';

export class GridPanel extends Component {
    @Autowired('alignedGridsService') private alignedGridsService: AlignedGridsService;
    @Autowired('rowRenderer') private rowRenderer: RowRenderer;
    @Autowired('pinnedRowModel') private pinnedRowModel: PinnedRowModel;
    @Autowired('animationFrameService') private animationFrameService: AnimationFrameService;
    @Autowired('navigationService') private navigationService: NavigationService;
    @Autowired('autoHeightCalculator') private autoHeightCalculator: AutoHeightCalculator;
    @Autowired('columnAnimationService') private columnAnimationService: ColumnAnimationService;
    @Autowired('autoWidthCalculator') private autoWidthCalculator: AutoWidthCalculator;
    @Autowired('paginationAutoPageSizeService') private paginationAutoPageSizeService: PaginationAutoPageSizeService;
    @Autowired('beans') private beans: Beans;
    @Autowired('paginationProxy') private paginationProxy: PaginationProxy;
    @Autowired('columnApi') private columnApi: ColumnApi;
    @Autowired('gridApi') private gridApi: GridApi;
    @Autowired('dragService') private dragService: DragService;
    @Autowired('mouseEventService') private mouseEventService: MouseEventService;
    @Autowired('$scope') private $scope: any;
    @Autowired('scrollVisibleService') private scrollVisibleService: ScrollVisibleService;
    @Autowired('valueService') private valueService: ValueService;
    @Autowired('dragAndDropService') private dragAndDropService: DragAndDropService;
    @Autowired('maxDivHeightScaler') private heightScaler: MaxDivHeightScaler;
    @Autowired('resizeObserverService') private resizeObserverService: ResizeObserverService;
    @Autowired('undoRedoService') private undoRedoService: UndoRedoService;
    @Autowired('columnController') private columnController: ColumnController;
    @Autowired('headerNavigationService') private headerNavigationService: HeaderNavigationService;
    @Autowired('popupService') public popupService: PopupService;

    @Optional('rangeController') private rangeController: IRangeController;
    @Optional('contextMenuFactory') private contextMenuFactory: IContextMenuFactory;
    @Optional('menuFactory') private menuFactory: IMenuFactory;
    @Optional('clipboardService') private clipboardService: IClipboardService;

    @RefSelector('eBodyViewport') private eBodyViewport: HTMLElement;
    @RefSelector('eCenterContainer') private eCenterContainer: HTMLElement;
    @RefSelector('eCenterViewport') private eCenterViewport: HTMLElement;
    @RefSelector('eLeftContainer') private eLeftContainer: HTMLElement;
    @RefSelector('eRightContainer') private eRightContainer: HTMLElement;
    @RefSelector('eCenterColsClipper') private eCenterColsClipper: HTMLElement;

    // fake horizontal scroller
    @RefSelector('eHorizontalScrollBody') private eHorizontalScrollBody: HTMLElement;
    @RefSelector('eHorizontalLeftSpacer') private eHorizontalLeftSpacer: HTMLElement;
    @RefSelector('eHorizontalRightSpacer') private eHorizontalRightSpacer: HTMLElement;
    @RefSelector('eBodyHorizontalScrollViewport') private eBodyHorizontalScrollViewport: HTMLElement;
    @RefSelector('eBodyHorizontalScrollContainer') private eBodyHorizontalScrollContainer: HTMLElement;

    @RefSelector('eFullWidthContainer') private eFullWidthContainer: HTMLElement;

    @RefSelector('eTop') private eTop: HTMLElement;
    @RefSelector('eLeftTop') private eLeftTop: HTMLElement;
    @RefSelector('eRightTop') private eRightTop: HTMLElement;
    @RefSelector('eTopContainer') private eTopContainer: HTMLElement;
    @RefSelector('eTopViewport') private eTopViewport: HTMLElement;
    @RefSelector('eTopFullWidthContainer') private eTopFullWidthContainer: HTMLElement;

    @RefSelector('eBottom') private eBottom: HTMLElement;
    @RefSelector('eLeftBottom') private eLeftBottom: HTMLElement;
    @RefSelector('eRightBottom') private eRightBottom: HTMLElement;
    @RefSelector('eBottomContainer') private eBottomContainer: HTMLElement;
    @RefSelector('eBottomViewport') private eBottomViewport: HTMLElement;
    @RefSelector('eBottomFullWidthContainer') private eBottomFullWidthContainer: HTMLElement;

    @RefSelector('headerRoot') headerRootComp: HeaderRootComp;
    @RefSelector('overlayWrapper') private overlayWrapper: OverlayWrapperComponent;

    private rowContainerComponents: RowContainerComponents;
    private eAllCellContainers: HTMLElement[];

    private scrollLeft = -1;
    private scrollTop = -1;
    private nextScrollTop = -1;

    private centerWidth: number;

    private lastHorizontalScrollElement: HTMLElement | undefined | null;

    private readonly resetLastHorizontalScrollElementDebounced: () => void;

    private bodyHeight: number;

    // properties we use a lot, so keep reference
    private enableRtl: boolean;

    // used to track if pinned panels are showing, so we can turn them off if not
    private pinningRight: boolean;
    private pinningLeft: boolean;

    private printLayout: boolean;

    private rowDragFeature: RowDragFeature;

    constructor() {
        super(GRID_PANEL_NORMAL_TEMPLATE);
        this.resetLastHorizontalScrollElementDebounced = debounce(this.resetLastHorizontalScrollElement.bind(this), 500);
    }

    public getVScrollPosition(): { top: number, bottom: number; } {
        const result = {
            top: this.eBodyViewport.scrollTop,
            bottom: this.eBodyViewport.scrollTop + this.eBodyViewport.offsetHeight
        };
        return result;
    }

    public getHScrollPosition(): { left: number, right: number; } {
        const result = {
            left: this.eCenterViewport.scrollLeft,
            right: this.eCenterViewport.scrollLeft + this.eCenterViewport.offsetWidth
        };
        return result;
    }

    private onRowDataChanged(): void {
        this.showOrHideOverlay();
    }

    private showOrHideOverlay(): void {
        const isEmpty = this.paginationProxy.isEmpty();
        const isSuppressNoRowsOverlay = this.gridOptionsWrapper.isSuppressNoRowsOverlay();
        const method = isEmpty && !isSuppressNoRowsOverlay ? 'showNoRowsOverlay' : 'hideOverlay';

        this[method]();
    }

    private onNewColumnsLoaded(): void {
        // hide overlay if columns and rows exist, this can happen if columns are loaded after data.
        // this problem exists before of the race condition between the services (column controller in this case)
        // and the view (grid panel). if the model beans were all initialised first, and then the view beans second,
        // this race condition would not happen.
        if (this.columnController.isReady() && !this.paginationProxy.isEmpty()) {
            this.hideOverlay();
        }

        // we don't want each cellComp to register for events, as would increase rendering time.
        // so for newColumnsLoaded, we register once here (in rowRenderer) and then inform
        // each cell if / when event was fired.
        this.rowRenderer.forEachCellComp(cellComp => cellComp.onNewColumnsLoaded());
    }

    @PostConstruct
    private init() {
        this.enableRtl = this.gridOptionsWrapper.isEnableRtl();
        this.printLayout = this.gridOptionsWrapper.getDomLayout() === Constants.DOM_LAYOUT_PRINT;

        // these elements have different CSS when layout changes
        this.gridOptionsWrapper.addLayoutElement(this.getGui());
        this.gridOptionsWrapper.addLayoutElement(this.eBodyViewport);

        this.suppressScrollOnFloatingRow();
        this.setupRowAnimationCssClass();
        this.buildRowContainerComponents();

        this.addEventListeners();
        this.addDragListeners();

        this.addScrollListener();

        if (this.gridOptionsWrapper.isRowModelDefault() && !this.gridOptionsWrapper.getRowData()) {
            this.showLoadingOverlay();
        }
        this.setCellTextSelection(this.gridOptionsWrapper.isEnableCellTextSelect());

        this.setPinnedContainerSize();
        this.setHeaderAndFloatingHeights();
        this.disableBrowserDragging();
        this.addMouseListeners();
        this.addPreventScrollWhileDragging();
        this.addKeyboardEvents();
        this.addBodyViewportListener();
        this.addStopEditingWhenGridLosesFocus();
        this.mockContextMenuForIPad();
        this.addRowDragListener();

        if (this.$scope) {
            this.addAngularApplyCheck();
        }

        this.onDisplayedColumnsWidthChanged();

        this.gridApi.registerGridComp(this);
        this.alignedGridsService.registerGridComp(this);
        this.headerRootComp.registerGridComp(this);
        this.navigationService.registerGridComp(this);
        this.headerNavigationService.registerGridComp(this);
        this.heightScaler.registerGridComp(this);
        this.autoHeightCalculator.registerGridComp(this);
        this.columnAnimationService.registerGridComp(this);
        this.autoWidthCalculator.registerGridComp(this);
        this.paginationAutoPageSizeService.registerGridComp(this);
        this.mouseEventService.registerGridComp(this);
        this.beans.registerGridComp(this);
        this.rowRenderer.registerGridComp(this);
        this.animationFrameService.registerGridComp(this);
        if (this.contextMenuFactory) {
            this.contextMenuFactory.registerGridComp(this);
        }
        if (this.menuFactory) {
            this.menuFactory.registerGridComp(this);
        }

        if (this.rangeController || this.gridOptionsWrapper.isRowSelectionMulti()) {
            setAriaMultiSelectable(this.getGui(), true);
            if (this.rangeController) {
                this.rangeController.registerGridComp(this);
            }
        }

        [this.eCenterViewport, this.eBodyViewport].forEach(viewport => {
            const unsubscribeFromResize = this.resizeObserverService.observeResize(
                viewport, this.onCenterViewportResized.bind(this));
            this.addDestroyFunc(() => unsubscribeFromResize());
        });

        [this.eTop, this.eBodyViewport, this.eBottom].forEach(element => {
            this.addManagedListener(element, 'focusin', () => {
                addCssClass(element, 'ag-has-focus');
            });

            this.addManagedListener(element, 'focusout', (e: FocusEvent) => {
                if (!element.contains(e.relatedTarget as HTMLElement)) {
                    removeCssClass(element, 'ag-has-focus');
                }
            });
        });
    }

    private onDomLayoutChanged(): void {
        const newPrintLayout = this.gridOptionsWrapper.getDomLayout() === Constants.DOM_LAYOUT_PRINT;

        if (this.printLayout !== newPrintLayout) {
            this.printLayout = newPrintLayout;
            this.setWidthsOfContainers();
            // pinned containers are always hidden for print layout
            this.setPinnedContainerSize();
        }
    }

    private onCenterViewportResized(): void {
        if (isVisible(this.eCenterViewport)) {
            this.checkViewportAndScrolls();

            const newWidth = this.getCenterWidth();
            if (newWidth !== this.centerWidth) {
                this.centerWidth = newWidth;
                this.columnController.refreshFlexedColumns(
                    { viewportWidth: this.centerWidth, updateBodyWidths: true, fireResizedEvent: true }
                );
            }
        } else {
            this.bodyHeight = 0;
        }
    }

    // used by ColumnAnimationService
    public setColumnMovingCss(moving: boolean): void {
        this.addOrRemoveCssClass('ag-column-moving', moving);
    }

    public setCellTextSelection(selectable: boolean = false): void {
        [this.eTop, this.eBodyViewport, this.eBottom]
            .forEach(ct => addOrRemoveCssClass(ct, 'ag-selectable', selectable));
    }

    private addRowDragListener(): void {
        this.rowDragFeature = this.createManagedBean(new RowDragFeature(this.eBodyViewport, this));
        this.dragAndDropService.addDropTarget(this.rowDragFeature);
    }

    public getRowDragFeature(): RowDragFeature {
        return this.rowDragFeature;
    }

    private addStopEditingWhenGridLosesFocus(): void {
        if (!this.gridOptionsWrapper.isStopEditingWhenGridLosesFocus()) { return; }

        const viewports = [this.eBodyViewport, this.eBottom, this.eTop];

        const focusOutListener = (event: FocusEvent): void => {
            // this is the element the focus is moving to
            const elementWithFocus = event.relatedTarget as HTMLElement;

            if (getTabIndex(elementWithFocus) === null) {
                this.rowRenderer.stopEditing();
                return;
            }

            let clickInsideGrid = viewports.some(viewport => viewport.contains(elementWithFocus));

            if (!clickInsideGrid) {
                const popupService = this.popupService;

                clickInsideGrid =
                    popupService.getActivePopups().some(popup => popup.contains(elementWithFocus)) ||
                    popupService.isElementWithinCustomPopup(elementWithFocus);
            }

            if (!clickInsideGrid) {
                this.rowRenderer.stopEditing();
            }
        };

        viewports.forEach((viewport) => this.addManagedListener(viewport, 'focusout', focusOutListener));
    }

    private addAngularApplyCheck(): void {
        // this makes sure if we queue up requests, we only execute oe
        let applyTriggered = false;

        const listener = () => {
            // only need to do one apply at a time
            if (applyTriggered) { return; }
            applyTriggered = true; // mark 'need apply' to true
            window.setTimeout(() => {
                applyTriggered = false;
                this.$scope.$apply();
            }, 0);
        };

        // these are the events we need to do an apply after - these are the ones that can end up
        // with columns added or removed
        this.addManagedListener(this.eventService, Events.EVENT_DISPLAYED_COLUMNS_CHANGED, listener);
        this.addManagedListener(this.eventService, Events.EVENT_VIRTUAL_COLUMNS_CHANGED, listener);
    }

    // if we do not do this, then the user can select a pic in the grid (eg an image in a custom cell renderer)
    // and then that will start the browser native drag n' drop, which messes up with our own drag and drop.
    private disableBrowserDragging(): void {
        this.addGuiEventListener('dragstart', (event: MouseEvent) => {
            if (event.target instanceof HTMLImageElement) {
                event.preventDefault();
                return false;
            }
        });
    }

    private addEventListeners(): void {
        this.addManagedListener(this.eventService, Events.EVENT_DISPLAYED_COLUMNS_CHANGED, this.onDisplayedColumnsChanged.bind(this));
        this.addManagedListener(this.eventService, Events.EVENT_DISPLAYED_COLUMNS_WIDTH_CHANGED, this.onDisplayedColumnsWidthChanged.bind(this));
        this.addManagedListener(this.eventService, Events.EVENT_PINNED_ROW_DATA_CHANGED, this.setHeaderAndFloatingHeights.bind(this));
        this.addManagedListener(this.eventService, Events.EVENT_ROW_DATA_CHANGED, this.onRowDataChanged.bind(this));
        this.addManagedListener(this.eventService, Events.EVENT_ROW_DATA_UPDATED, this.onRowDataChanged.bind(this));
        this.addManagedListener(this.eventService, Events.EVENT_NEW_COLUMNS_LOADED, this.onNewColumnsLoaded.bind(this));
        this.addManagedListener(this.eventService, Events.EVENT_SCROLLBAR_WIDTH_CHANGED, this.onScrollbarWidthChanged.bind(this));

        this.addManagedListener(this.gridOptionsWrapper, GridOptionsWrapper.PROP_HEADER_HEIGHT, this.setHeaderAndFloatingHeights.bind(this));
        this.addManagedListener(this.gridOptionsWrapper, GridOptionsWrapper.PROP_PIVOT_HEADER_HEIGHT, this.setHeaderAndFloatingHeights.bind(this));
        this.addManagedListener(this.gridOptionsWrapper, GridOptionsWrapper.PROP_GROUP_HEADER_HEIGHT, this.setHeaderAndFloatingHeights.bind(this));
        this.addManagedListener(this.gridOptionsWrapper, GridOptionsWrapper.PROP_PIVOT_GROUP_HEADER_HEIGHT, this.setHeaderAndFloatingHeights.bind(this));
        this.addManagedListener(this.gridOptionsWrapper, GridOptionsWrapper.PROP_FLOATING_FILTERS_HEIGHT, this.setHeaderAndFloatingHeights.bind(this));
        this.addManagedListener(this.gridOptionsWrapper, GridOptionsWrapper.PROP_DOM_LAYOUT, this.onDomLayoutChanged.bind(this));
    }

    private addDragListeners(): void {
        if (
            !this.gridOptionsWrapper.isEnableRangeSelection() || // no range selection if no property
            missing(this.rangeController) // no range selection if not enterprise version
        ) {
            return;
        }

        const containers = [
            this.eLeftContainer,
            this.eRightContainer,
            this.eCenterContainer,
            this.eTop,
            this.eBottom
        ];

        containers.forEach(container => {
            const params: DragListenerParams = {
                eElement: container,
                onDragStart: this.rangeController.onDragStart.bind(this.rangeController),
                onDragStop: this.rangeController.onDragStop.bind(this.rangeController),
                onDragging: this.rangeController.onDragging.bind(this.rangeController)
            };

            this.dragService.addDragSource(params);
            this.addDestroyFunc(() => this.dragService.removeDragSource(params));
        });
    }

    private addMouseListeners(): void {
        const eventNames = ['dblclick', 'contextmenu', 'mouseover', 'mouseout', 'click', 'mousedown'];

        eventNames.forEach(eventName => {
            const listener = this.processMouseEvent.bind(this, eventName);
            this.eAllCellContainers.forEach(container =>
                this.addManagedListener(container, eventName, listener)
            );
        });
    }

    // this methods prevents the grid views from being scrolled while the dragService is being used
    // eg. the view should not scroll up and down while dragging rows using the rowDragComp.
    private addPreventScrollWhileDragging(): void {
        const preventScroll = (e: TouchEvent) => {
            if (this.dragService.isDragging()) {
                if (e.cancelable) {
                    e.preventDefault();
                }
            }
        };

        this.eAllCellContainers.forEach(container => {
            container.addEventListener('touchmove', preventScroll, { passive: false });
        });

        this.addDestroyFunc(() => {
            this.eAllCellContainers.forEach(container => {
                container.removeEventListener('touchmove', preventScroll);
            });
        });
    }

    private addKeyboardEvents(): void {
        const eventNames = ['keydown', 'keypress'];

        eventNames.forEach(eventName => {
            const listener = this.processKeyboardEvent.bind(this, eventName);
            this.eAllCellContainers.forEach(container => {
                this.addManagedListener(container, eventName, listener);
            });
        });
    }

    private addBodyViewportListener(): void {
        // we want to listen for clicks directly on the eBodyViewport, so the user has a way of showing
        // the context menu if no rows or columns are displayed, or user simply clicks outside of a cell
        const listener = (mouseEvent: MouseEvent) => {
            const target = getTarget(mouseEvent);
            if (target === this.eBodyViewport || target === this.eCenterViewport) {
                // show it
                this.onContextMenu(mouseEvent, null, null, null, null, this.getGui());
                this.preventDefaultOnContextMenu(mouseEvent);
            }
        };

        this.addManagedListener(this.eBodyViewport, 'contextmenu', listener);
    }

    // + rangeController - used to know when to scroll when user is dragging outside the
    // main viewport while doing a range selection
    public getBodyClientRect(): ClientRect {
        if (!this.eBodyViewport) { return; }

        return this.eBodyViewport.getBoundingClientRect();
    }

    private getRowForEvent(event: Event): RowComp {
        let sourceElement = getTarget(event);

        while (sourceElement) {
            const renderedRow = this.gridOptionsWrapper.getDomData(sourceElement, RowComp.DOM_DATA_KEY_RENDERED_ROW);
            if (renderedRow) {
                return renderedRow;
            }

            sourceElement = sourceElement.parentElement;
        }

        return null;
    }

    private processKeyboardEvent(eventName: string, keyboardEvent: KeyboardEvent): void {
        const cellComp = getComponentForEvent<CellComp>(this.gridOptionsWrapper, keyboardEvent, 'cellComp');
        const rowComp = getComponentForEvent<RowComp>(this.gridOptionsWrapper, keyboardEvent, 'renderedRow');

        if (keyboardEvent.defaultPrevented) { return; }
        if (cellComp) {
            this.processCellKeyboardEvent(cellComp, eventName, keyboardEvent);
        } else if (rowComp && rowComp.isFullWidth()) {
            this.processFullWidthRowKeyboardEvent(rowComp, eventName, keyboardEvent);
        }
    }

<<<<<<< HEAD
        const rowNode = cellComp.getRenderedRow().getRowNode();
=======
    private processCellKeyboardEvent(cellComp: CellComp, eventName: string, keyboardEvent: KeyboardEvent): void {
        const rowNode = cellComp.getRenderedRow()!.getRowNode();
>>>>>>> 558c6ff6
        const column = cellComp.getColumn();
        const editing = cellComp.isEditing();

        const gridProcessingAllowed = !isUserSuppressingKeyboardEvent(this.gridOptionsWrapper, keyboardEvent, rowNode, column, editing);

        if (gridProcessingAllowed) {
            switch (eventName) {
                case 'keydown':
                    // first see if it's a scroll key, page up / down, home / end etc
                    const wasScrollKey = !editing && this.navigationService.handlePageScrollingKey(keyboardEvent);

                    // if not a scroll key, then we pass onto cell
                    if (!wasScrollKey) {
                        cellComp.onKeyDown(keyboardEvent);
                    }

                    // perform clipboard and undo / redo operations
                    this.doGridOperations(keyboardEvent, cellComp);

                    break;
                case 'keypress':
                    cellComp.onKeyPress(keyboardEvent);
                    break;
            }
        }

        if (eventName === 'keydown') {
            const cellKeyDownEvent: CellKeyDownEvent = cellComp.createEvent(keyboardEvent, Events.EVENT_CELL_KEY_DOWN);
            this.eventService.dispatchEvent(cellKeyDownEvent);
        }

        if (eventName === 'keypress') {
            const cellKeyPressEvent: CellKeyPressEvent = cellComp.createEvent(keyboardEvent, Events.EVENT_CELL_KEY_PRESS);
            this.eventService.dispatchEvent(cellKeyPressEvent);
        }
    }

    processFullWidthRowKeyboardEvent(rowComp: RowComp, eventName: string, keyboardEvent: KeyboardEvent) {
        const rowNode = rowComp.getRowNode();
        const focusedCell = this.beans.focusController.getFocusedCell();
        const column = (focusedCell && focusedCell.column) as Column;
        const gridProcessingAllowed = !isUserSuppressingKeyboardEvent(this.gridOptionsWrapper, keyboardEvent, rowNode, column, false);

        if (gridProcessingAllowed) {
            const key = keyboardEvent.key;
            if (eventName === 'keydown') {
                switch (key) {
                    case KeyName.UP:
                    case KeyName.DOWN:
                        rowComp.onKeyboardNavigate(keyboardEvent);
                        break;
                    case KeyName.TAB:
                        rowComp.onTabKeyDown(keyboardEvent);
                    default:
                }
            }
        }
    }

    private doGridOperations(keyboardEvent: KeyboardEvent, cellComp: CellComp): void {
        // check if ctrl or meta key pressed
        if (!keyboardEvent.ctrlKey && !keyboardEvent.metaKey) { return; }

        // if the cell the event came from is editing, then we do not
        // want to do the default shortcut keys, otherwise the editor
        // (eg a text field) would not be able to do the normal cut/copy/paste
        if (cellComp.isEditing()) { return; }

        // for copy / paste, we don't want to execute when the event
        // was from a child grid (happens in master detail)
        if (!this.mouseEventService.isEventFromThisGrid(keyboardEvent)) { return; }

        switch (keyboardEvent.which) {
            case KeyCode.A:
                return this.onCtrlAndA(keyboardEvent);
            case KeyCode.C:
                return this.onCtrlAndC(keyboardEvent);
            case KeyCode.V:
                return this.onCtrlAndV();
            case KeyCode.D:
                return this.onCtrlAndD(keyboardEvent);
            case KeyCode.Z:
                return keyboardEvent.shiftKey ? this.undoRedoService.redo() : this.undoRedoService.undo();
            case KeyCode.Y:
                return this.undoRedoService.redo();
        }
    }

    // gets called by rowRenderer when new data loaded, as it will want to scroll to the top
    public scrollToTop(): void {
        this.eBodyViewport.scrollTop = 0;
    }

    private processMouseEvent(eventName: string, mouseEvent: MouseEvent): void {
        if (
            !this.mouseEventService.isEventFromThisGrid(mouseEvent) ||
            isStopPropagationForAgGrid(mouseEvent)
        ) {
            return;
        }

        const rowComp = this.getRowForEvent(mouseEvent);
        const cellComp = this.mouseEventService.getRenderedCellForEvent(mouseEvent);

        if (eventName === "contextmenu") {
            this.preventDefaultOnContextMenu(mouseEvent);
            this.handleContextMenuMouseEvent(mouseEvent, null, rowComp, cellComp);
        } else {
            if (cellComp) {
                cellComp.onMouseEvent(eventName, mouseEvent);
            }
            if (rowComp) {
                rowComp.onMouseEvent(eventName, mouseEvent);
            }
        }
    }

    private mockContextMenuForIPad(): void {
        // we do NOT want this when not in iPad, otherwise we will be doing
        if (!isIOSUserAgent()) { return; }

        this.eAllCellContainers.forEach(container => {
            const touchListener = new TouchListener(container);
            const longTapListener = (event: LongTapEvent) => {
                const rowComp = this.getRowForEvent(event.touchEvent);
                const cellComp = this.mouseEventService.getRenderedCellForEvent(event.touchEvent);

                this.handleContextMenuMouseEvent(null, event.touchEvent, rowComp, cellComp);
            };

            this.addManagedListener(touchListener, TouchListener.EVENT_LONG_TAP, longTapListener);
            this.addDestroyFunc(() => touchListener.destroy());
        });

    }

    private handleContextMenuMouseEvent(mouseEvent: MouseEvent, touchEvent: TouchEvent, rowComp: RowComp, cellComp: CellComp) {
        const rowNode = rowComp ? rowComp.getRowNode() : null;
        const column = cellComp ? cellComp.getColumn() : null;
        let value = null;

        if (column) {
            const event = mouseEvent ? mouseEvent : touchEvent;
            cellComp.dispatchCellContextMenuEvent(event);
            value = this.valueService.getValue(column, rowNode);
        }

        // if user clicked on a cell, anchor to that cell, otherwise anchor to the grid panel
        const anchorToElement = cellComp ? cellComp.getGui() : this.getGui();

        this.onContextMenu(mouseEvent, touchEvent, rowNode, column, value, anchorToElement);
    }

    private onContextMenu(mouseEvent: MouseEvent | null, touchEvent: TouchEvent | null, rowNode: RowNode | null, column: Column | null, value: any, anchorToElement: HTMLElement): void {
        // to allow us to debug in chrome, we ignore the event if ctrl is pressed.
        // not everyone wants this, so first 'if' below allows to turn this hack off.
        if (!this.gridOptionsWrapper.isAllowContextMenuWithControlKey()) {
            // then do the check
            if (mouseEvent && (mouseEvent.ctrlKey || mouseEvent.metaKey)) { return; }
        }

        if (this.contextMenuFactory && !this.gridOptionsWrapper.isSuppressContextMenu()) {
            const eventOrTouch: (MouseEvent | Touch) = mouseEvent ? mouseEvent : touchEvent!.touches[0];
            if (this.contextMenuFactory.showMenu(rowNode!, column!, value, eventOrTouch, anchorToElement)) {
                const event = mouseEvent ? mouseEvent : touchEvent;
                event.preventDefault();
            }
        }
    }

    private preventDefaultOnContextMenu(mouseEvent: MouseEvent): void {
        // if we don't do this, then middle click will never result in a 'click' event, as 'mousedown'
        // will be consumed by the browser to mean 'scroll' (as you can scroll with the middle mouse
        // button in the browser). so this property allows the user to receive middle button clicks if
        // they want.
        const { gridOptionsWrapper } = this;
        const { which } = mouseEvent;

        if (
            gridOptionsWrapper.isPreventDefaultOnContextMenu() ||
            (gridOptionsWrapper.isSuppressMiddleClickScrolls() && which === 2)
        ) {
            mouseEvent.preventDefault();
        }
    }

    private onCtrlAndA(event: KeyboardEvent): void {

        const { pinnedRowModel, paginationProxy, rangeController } = this;
        const { PINNED_BOTTOM, PINNED_TOP } = Constants;

        if (rangeController && paginationProxy.isRowsToRender()) {
            const [isEmptyPinnedTop, isEmptyPinnedBottom] = [
                pinnedRowModel.isEmpty(PINNED_TOP),
                pinnedRowModel.isEmpty(PINNED_BOTTOM)
            ];

            const floatingStart = isEmptyPinnedTop ? null : PINNED_TOP;
            let floatingEnd: string;
            let rowEnd: number;

            if (isEmptyPinnedBottom) {
                floatingEnd = null;
                rowEnd = this.paginationProxy.getRowCount() - 1;
            } else {
                floatingEnd = PINNED_BOTTOM;
                rowEnd = pinnedRowModel.getPinnedBottomRowData().length - 1;
            }

            const allDisplayedColumns = this.columnController.getAllDisplayedColumns();
            if (missingOrEmpty(allDisplayedColumns)) { return; }

            rangeController.setCellRange({
                rowStartIndex: 0,
                rowStartPinned: floatingStart,
                rowEndIndex: rowEnd,
                rowEndPinned: floatingEnd,
                columnStart: allDisplayedColumns[0],
                columnEnd: last(allDisplayedColumns)
            });
        }
        event.preventDefault();
    }

    private onCtrlAndC(event: KeyboardEvent): void {

        if (!this.clipboardService || this.gridOptionsWrapper.isEnableCellTextSelection()) { return; }

        this.clipboardService.copyToClipboard();
        event.preventDefault();
    }

    private onCtrlAndV(): void {
        if (ModuleRegistry.isRegistered(ModuleNames.ClipboardModule) && !this.gridOptionsWrapper.isSuppressClipboardPaste()) {
            this.clipboardService.pasteFromClipboard();
        }
    }

    private onCtrlAndD(event: KeyboardEvent): void {
        if (ModuleRegistry.isRegistered(ModuleNames.ClipboardModule) && !this.gridOptionsWrapper.isSuppressClipboardPaste()) {
            this.clipboardService.copyRangeDown();
        }
        event.preventDefault();
    }

    // Valid values for position are bottom, middle and top
    // position should be {'top','middle','bottom', or undefined/null}.
    // if undefined/null, then the grid will to the minimal amount of scrolling,
    // eg if grid needs to scroll up, it scrolls until row is on top,
    //    if grid needs to scroll down, it scrolls until row is on bottom,
    //    if row is already in view, grid does not scroll
    public ensureIndexVisible(index: any, position?: string | null) {
        // if for print or auto height, everything is always visible
        if (this.printLayout) { return; }

        const rowCount = this.paginationProxy.getRowCount();

        if (typeof index !== 'number' || index < 0 || index >= rowCount) {
            console.warn('invalid row index for ensureIndexVisible: ' + index);
            return;
        }

        const isPaging = this.gridOptionsWrapper.isPagination();
        const paginationPanelEnabled = isPaging && !this.gridOptionsWrapper.isSuppressPaginationPanel();

        if (!paginationPanelEnabled) {
            this.paginationProxy.goToPageWithIndex(index);
        }

        const rowNode = this.paginationProxy.getRow(index);
        let rowGotShiftedDuringOperation: boolean;

        do {
            const startingRowTop = rowNode.rowTop;
            const startingRowHeight = rowNode.rowHeight;

            const paginationOffset = this.paginationProxy.getPixelOffset();
            const rowTopPixel = rowNode.rowTop - paginationOffset;
            const rowBottomPixel = rowTopPixel + rowNode.rowHeight;

            const scrollPosition = this.getVScrollPosition();
            const heightOffset = this.heightScaler.getOffset();

            const vScrollTop = scrollPosition.top + heightOffset;
            const vScrollBottom = scrollPosition.bottom + heightOffset;

            const viewportHeight = vScrollBottom - vScrollTop;

            // work out the pixels for top, middle and bottom up front,
            // make the if/else below easier to read
            const pxTop = this.heightScaler.getScrollPositionForPixel(rowTopPixel);
            const pxBottom = this.heightScaler.getScrollPositionForPixel(rowBottomPixel - viewportHeight);
            // make sure if middle, the row is not outside the top of the grid
            const pxMiddle = Math.min((pxTop + pxBottom) / 2, rowTopPixel);

            const rowBelowViewport = vScrollTop > rowTopPixel;
            const rowAboveViewport = vScrollBottom < rowBottomPixel;

            let newScrollPosition: number = null;

            if (position === 'top') {
                newScrollPosition = pxTop;
            } else if (position === 'bottom') {
                newScrollPosition = pxBottom;
            } else if (position === 'middle') {
                newScrollPosition = pxMiddle;
            } else if (rowBelowViewport) {
                // if row is before, scroll up with row at top
                newScrollPosition = pxTop;
            } else if (rowAboveViewport) {
                // if row is below, scroll down with row at bottom
                newScrollPosition = pxBottom;
            }

            if (newScrollPosition !== null) {
                this.eBodyViewport.scrollTop = newScrollPosition;
                this.rowRenderer.redrawAfterScroll();
            }

            // the row can get shifted if during the rendering (during rowRenderer.redrawAfterScroll()),
            // the height of a row changes due to lazy calculation of row heights when using
            // colDef.autoHeight or gridOptions.getRowHeight.
            // if row was shifted, then the position we scrolled to is incorrect.
            rowGotShiftedDuringOperation = (startingRowTop !== rowNode.rowTop)
                || (startingRowHeight !== rowNode.rowHeight);

        } while (rowGotShiftedDuringOperation);

        // so when we return back to user, the cells have rendered
        this.animationFrameService.flushAllFrames();
    }

    // + moveColumnController
    public getCenterWidth(): number {
        return getInnerWidth(this.eCenterViewport);
    }

    public isHorizontalScrollShowing(): boolean {
        const isAlwaysShowHorizontalScroll = this.gridOptionsWrapper.isAlwaysShowHorizontalScroll();
        return isAlwaysShowHorizontalScroll || isHorizontalScrollShowing(this.eCenterViewport);
    }

    public isVerticalScrollShowing(): boolean {
        const isAlwaysShowVerticalScroll = this.gridOptionsWrapper.isAlwaysShowVerticalScroll();
        addOrRemoveCssClass(this.eBodyViewport, 'ag-force-vertical-scroll', isAlwaysShowVerticalScroll);
        return isAlwaysShowVerticalScroll || isVerticalScrollShowing(this.eBodyViewport);
    }

    private onScrollbarWidthChanged() {
        this.checkViewportAndScrolls();
    }

    // gets called every time the viewport size changes. we use this to check visibility of scrollbars
    // in the grid panel, and also to check size and position of viewport for row and column virtualisation.
    public checkViewportAndScrolls(): void {
        // results in updating anything that depends on scroll showing
        this.updateScrollVisibleService();

        // fires event if height changes, used by PaginationService, HeightScalerService, RowRenderer
        this.checkBodyHeight();

        // check for virtual columns for ColumnController
        this.onHorizontalViewportChanged();

        this.setPinnedContainerSize();

        // this is to cater for AG-3274, where grid is removed from the dom and then inserted back in again.
        // (which happens with some implementations of tabbing). this can result in horizontal scroll getting
        // reset back to the left, however no scroll event is fired. so we need to get header to also scroll
        // back to the left to be kept in sync.
        // adding and removing the grid from the DOM both resets the scroll position and
        // triggers a resize event, so notify listeners if the scroll position has changed
        if (this.scrollLeft !== this.getCenterViewportScrollLeft()) {
            this.onBodyHorizontalScroll(this.eCenterViewport);
        }
    }

    private updateScrollVisibleService(): void {
        // because of column animation (which takes 200ms), we have to do this twice.
        // eg if user removes cols anywhere except at the RHS, then the cols on the RHS
        // will animate to the left to fill the gap. this animation means just after
        // the cols are removed, the remaining cols are still in the original location
        // at the start of the animation, so pre animation the H scrollbar is still needed,
        // but post animation it is not.
        this.updateScrollVisibleServiceImpl();
        setTimeout(this.updateScrollVisibleServiceImpl.bind(this), 500);
    }

    private updateScrollVisibleServiceImpl(): void {
        const params: SetScrollsVisibleParams = {
            horizontalScrollShowing: false,
            verticalScrollShowing: false
        };

        params.verticalScrollShowing = this.isVerticalScrollShowing();
        params.horizontalScrollShowing = this.isHorizontalScrollShowing();

        this.scrollVisibleService.setScrollsVisible(params);

        this.setHorizontalScrollVisible(params.horizontalScrollShowing);
        this.setVerticalScrollPaddingVisible(params.verticalScrollShowing);
    }

    private setHorizontalScrollVisible(visible: boolean): void {
        const isSuppressHorizontalScroll = this.gridOptionsWrapper.isSuppressHorizontalScroll();
        const scrollbarWidth = visible ? (this.gridOptionsWrapper.getScrollbarWidth() || 0) : 0;
        const scrollContainerSize = !isSuppressHorizontalScroll ? scrollbarWidth : 0;
        const addIEPadding = isBrowserIE() && visible;

        this.eCenterViewport.style.height = `calc(100% + ${scrollbarWidth}px)`;
        setFixedHeight(this.eHorizontalScrollBody, scrollContainerSize);
        // we have to add an extra pixel to the scroller viewport on IE because
        // if the container has the same size as the scrollbar, the scroll button won't work
        setFixedHeight(this.eBodyHorizontalScrollViewport, scrollContainerSize + (addIEPadding ? 1 : 0));
        setFixedHeight(this.eBodyHorizontalScrollContainer, scrollContainerSize);
    }

    private setVerticalScrollPaddingVisible(show: boolean): void {
        const scroller = show ? 'scroll' : 'hidden';

        this.eTop.style.overflowY = this.eBottom.style.overflowY = scroller;
        this.setFakeHScrollSpacerWidths();
    }

    public updateRowCount(): void {
        const headerCount = this.headerNavigationService.getHeaderRowCount();
        const modelType = this.paginationProxy.getType();
        let rowCount = -1;

        if (modelType === Constants.ROW_MODEL_TYPE_CLIENT_SIDE) {
            rowCount = 0;
            this.paginationProxy.forEachNode(node => {
                if (!node.group) { rowCount++; }
            });
        }

        const total = rowCount === -1 ? -1 : (headerCount + rowCount);

        setAriaRowCount(this.getGui(), total);
    }

    private updateColumnCount(): void {
        const columns = this.columnController.getAllGridColumns();

        setAriaColCount(this.getGui(), columns.length);
    }

    public ensureColumnVisible(key: any): void {
        const column = this.columnController.getGridColumn(key);

        if (!column) { return; }

        if (column.isPinned()) {
            console.warn('calling ensureIndexVisible on a ' + column.getPinned() + ' pinned column doesn\'t make sense for column ' + column.getColId());
            return;
        }

        if (!this.columnController.isColumnDisplayed(column)) {
            console.warn('column is not currently visible');
            return;
        }

        const colLeftPixel = column.getLeft();
        const colRightPixel = colLeftPixel + column.getActualWidth();

        const viewportWidth = this.getCenterWidth();
        const scrollPosition = this.getCenterViewportScrollLeft();

        const bodyWidth = this.columnController.getBodyContainerWidth();

        let viewportLeftPixel: number;
        let viewportRightPixel: number;

        // the logic of working out left and right viewport px is both here and in the ColumnController,
        // need to refactor it out to one place
        if (this.enableRtl) {
            viewportLeftPixel = bodyWidth - scrollPosition - viewportWidth;
            viewportRightPixel = bodyWidth - scrollPosition;
        } else {
            viewportLeftPixel = scrollPosition;
            viewportRightPixel = viewportWidth + scrollPosition;
        }

        const viewportScrolledPastCol = viewportLeftPixel > colLeftPixel;
        const viewportScrolledBeforeCol = viewportRightPixel < colRightPixel;
        const colToSmallForViewport = viewportWidth < column.getActualWidth();

        const alignColToLeft = viewportScrolledPastCol || colToSmallForViewport;
        const alignColToRight = viewportScrolledBeforeCol;

        let newScrollPosition = this.getCenterViewportScrollLeft();
        if (alignColToLeft || alignColToRight) {
            if (this.enableRtl) {
                newScrollPosition = alignColToLeft ? (bodyWidth - viewportWidth - colLeftPixel) : (bodyWidth - colRightPixel);
            } else {
                newScrollPosition = alignColToLeft ? colLeftPixel : (colRightPixel - viewportWidth);
            }
            this.setCenterViewportScrollLeft(newScrollPosition);
        } else {
            // otherwise, col is already in view, so do nothing
        }

        // this will happen anyway, as the move will cause a 'scroll' event on the body, however
        // it is possible that the ensureColumnVisible method is called from within AG Grid and
        // the caller will need to have the columns rendered to continue, which will be before
        // the event has been worked on (which is the case for cell navigation).
        this.onHorizontalViewportChanged();

        // so when we return back to user, the cells have rendered
        this.animationFrameService.flushAllFrames();
    }

    public showLoadingOverlay() {
        if (!this.gridOptionsWrapper.isSuppressLoadingOverlay()) {
            this.overlayWrapper.showLoadingOverlay();
        }
    }

    public showNoRowsOverlay() {
        if (!this.gridOptionsWrapper.isSuppressNoRowsOverlay()) {
            this.overlayWrapper.showNoRowsOverlay();
        }
    }

    public hideOverlay() {
        this.overlayWrapper.hideOverlay();
    }

    // method will call itself if no available width. this covers if the grid
    // isn't visible, but is just about to be visible.
    public sizeColumnsToFit(nextTimeout?: number) {
        const hasVerticalScroll = this.isVerticalScrollShowing();
        let diff = 0;

        if (hasVerticalScroll) {
            diff = this.gridOptionsWrapper.getScrollbarWidth();
        }

        const availableWidth = getInnerWidth(this.eBodyViewport) - diff;

        if (availableWidth > 0) {
            this.columnController.sizeColumnsToFit(availableWidth, "sizeColumnsToFit");
            return;
        }

        if (nextTimeout === undefined) {
            window.setTimeout(() => {
                this.sizeColumnsToFit(100);
            }, 0);
        } else if (nextTimeout === 100) {
            window.setTimeout(() => {
                this.sizeColumnsToFit(500);
            }, 100);
        } else if (nextTimeout === 500) {
            window.setTimeout(() => {
                this.sizeColumnsToFit(-1);
            }, 500);
        } else {
            console.warn('AG Grid: tried to call sizeColumnsToFit() but the grid is coming back with ' +
                'zero width, maybe the grid is not visible yet on the screen?');
        }
    }

    // used by autoWidthCalculator and autoHeightCalculator
    public getCenterContainer(): HTMLElement {
        return this.eCenterContainer;
    }

    public getDropTargetBodyContainers(): HTMLElement[] {
        return [this.eBodyViewport, this.eTopViewport, this.eBottomViewport];
    }

    public getDropTargetLeftContainers(): HTMLElement[] {
        return [this.eLeftContainer, this.eLeftBottom, this.eLeftTop];
    }

    public getDropTargetRightContainers(): HTMLElement[] {
        return [this.eRightContainer, this.eRightBottom, this.eRightTop];
    }

    private buildRowContainerComponents() {
        this.eAllCellContainers = [
            this.eLeftContainer, this.eRightContainer, this.eCenterContainer,
            this.eTop, this.eBottom, this.eFullWidthContainer];

        this.rowContainerComponents = {
            body: new RowContainerComponent({
                eContainer: this.eCenterContainer,
                eWrapper: this.eCenterColsClipper,
                eViewport: this.eBodyViewport
            }),
            fullWidth: new RowContainerComponent({
                eContainer: this.eFullWidthContainer
            }),
            pinnedLeft: new RowContainerComponent({ eContainer: this.eLeftContainer }),
            pinnedRight: new RowContainerComponent({ eContainer: this.eRightContainer }),

            floatingTop: new RowContainerComponent({ eContainer: this.eTopContainer }),
            floatingTopPinnedLeft: new RowContainerComponent({ eContainer: this.eLeftTop }),
            floatingTopPinnedRight: new RowContainerComponent({ eContainer: this.eRightTop }),
            floatingTopFullWidth: new RowContainerComponent({
                eContainer: this.eTopFullWidthContainer,
                hideWhenNoChildren: true
            }),

            floatingBottom: new RowContainerComponent({ eContainer: this.eBottomContainer }),
            floatingBottomPinnedLeft: new RowContainerComponent({ eContainer: this.eLeftBottom }),
            floatingBottomPinnedRight: new RowContainerComponent({ eContainer: this.eRightBottom }),
            floatingBottomFullWidth: new RowContainerComponent({
                eContainer: this.eBottomFullWidthContainer,
                hideWhenNoChildren: true
            }),
        };

        iterateObject(this.rowContainerComponents, (key: string, container: RowContainerComponent) => {
            if (container) {
                this.getContext().createBean(container);
            }
        });
    }

    private setupRowAnimationCssClass(): void {
        const listener = () => {
            // we don't want to use row animation if scaling, as rows jump strangely as you scroll,
            // when scaling and doing row animation.
            const animateRows = this.gridOptionsWrapper.isAnimateRows() && !this.heightScaler.isScaling();
            addOrRemoveCssClass(this.eBodyViewport, 'ag-row-animation', animateRows);
            addOrRemoveCssClass(this.eBodyViewport, 'ag-row-no-animation', !animateRows);
        };

        listener();

        this.addManagedListener(this.eventService, Events.EVENT_HEIGHT_SCALE_CHANGED, listener);
    }

    // when editing a pinned row, if the cell is half outside the scrollable area, the browser can
    // scroll the column into view. we do not want this, the pinned sections should never scroll.
    // so we listen to scrolls on these containers and reset the scroll if we find one.
    private suppressScrollOnFloatingRow(): void {
        const resetTopScroll = () => this.eTopViewport.scrollLeft = 0;
        const resetBottomScroll = () => this.eTopViewport.scrollLeft = 0;

        this.addManagedListener(this.eTopViewport, 'scroll', resetTopScroll);
        this.addManagedListener(this.eBottomViewport, 'scroll', resetBottomScroll);
    }

    public getRowContainers(): RowContainerComponents {
        return this.rowContainerComponents;
    }

    public getFloatingTopBottom(): HTMLElement[] {
        return [this.eTop, this.eBottom];
    }

    public onDisplayedColumnsChanged(): void {
        this.setPinnedContainerSize();
        this.setHeaderAndFloatingHeights();
        this.onHorizontalViewportChanged();
        this.updateScrollVisibleService();
        this.updateColumnCount();
    }

    private onDisplayedColumnsWidthChanged(): void {
        this.setWidthsOfContainers();
        this.onHorizontalViewportChanged();
        this.updateScrollVisibleService();

        if (this.enableRtl) {
            // because RTL is all backwards, a change in the width of the row
            // can cause a change in the scroll position, without a scroll event,
            // because the scroll position in RTL is a function that depends on
            // the width. to be convinced of this, take out this line, enable RTL,
            // scroll all the way to the left and then resize a column
            this.horizontallyScrollHeaderCenterAndFloatingCenter();
        }
    }

    private setWidthsOfContainers(): void {
        this.setCenterWidth();
        this.setPinnedContainerSize();
    }

    private setCenterWidth(): void {
        const { headerRootComp, columnController } = this;
        let width = columnController.getBodyContainerWidth();

        if (this.printLayout) {
            const pinnedContainerWidths = columnController.getDisplayedColumnsLeftWidth()
                + columnController.getDisplayedColumnsRightWidth();
            width += pinnedContainerWidths;
        }

        headerRootComp.setHeaderContainerWidth(width);

        const widthPx = `${width}px`;

        this.eCenterContainer.style.width = widthPx;
        this.eBottomContainer.style.width = widthPx;
        this.eTopContainer.style.width = widthPx;

        if (!this.printLayout) {
            this.eBodyHorizontalScrollContainer.style.width = widthPx;
        }
    }

    private setPinnedLeftWidth(): void {
        const oldPinning = this.pinningLeft;
        const widthOfCols = this.columnController.getDisplayedColumnsLeftWidth();
        const newPinning = this.pinningLeft = !this.printLayout && widthOfCols > 0;
        const containers = [this.eLeftContainer, this.eLeftTop, this.eLeftBottom];

        if (oldPinning !== newPinning) {
            this.headerRootComp.setLeftVisible(newPinning);
        }

        containers.forEach(e => setDisplayed(e, this.pinningLeft));

        if (newPinning) {
            containers.forEach(ct => setFixedWidth(ct, widthOfCols));
        }
    }

    private setPinnedRightWidth(): void {
        const oldPinning = this.pinningRight;
        const widthOfCols = this.columnController.getDisplayedColumnsRightWidth();
        const newPinning = this.pinningRight = !this.printLayout && widthOfCols > 0;
        const containers = [this.eRightContainer, this.eRightTop, this.eRightBottom];

        if (oldPinning !== newPinning) {
            this.headerRootComp.setRightVisible(newPinning);
        }

        containers.forEach(ct => setDisplayed(ct, newPinning));

        if (newPinning) {
            containers.forEach(ct => setFixedWidth(ct, widthOfCols));
        }
    }

    private setPinnedContainerSize() {
        this.setPinnedLeftWidth();
        this.setPinnedRightWidth();
        this.setFakeHScrollSpacerWidths();
    }

    private setFakeHScrollSpacerWidths(): void {
        // we pad the right based on a) if cols are pinned to the right and
        // b) if v scroll is showing on the right (normal position of scroll)
        let rightSpacing = this.columnController.getDisplayedColumnsRightWidth();
        const scrollOnRight = !this.enableRtl && this.isVerticalScrollShowing();
        const scrollbarWidth = this.gridOptionsWrapper.getScrollbarWidth();

        if (scrollOnRight) {
            rightSpacing += scrollbarWidth;
        }
        setFixedWidth(this.eHorizontalRightSpacer, rightSpacing);
        addOrRemoveCssClass(this.eHorizontalRightSpacer, 'ag-scroller-corner', rightSpacing <= scrollbarWidth);

        // we pad the left based on a) if cols are pinned to the left and
        // b) if v scroll is showing on the left (happens in LTR layout only)
        let leftSpacing = this.columnController.getDisplayedColumnsLeftWidth();
        const scrollOnLeft = this.enableRtl && this.isVerticalScrollShowing();

        if (scrollOnLeft) {
            leftSpacing += scrollbarWidth;
        }

        setFixedWidth(this.eHorizontalLeftSpacer, leftSpacing);
        addOrRemoveCssClass(this.eHorizontalLeftSpacer, 'ag-scroller-corner', leftSpacing <= scrollbarWidth);
    }

    private checkBodyHeight(): void {
        const bodyHeight = getInnerHeight(this.eBodyViewport);

        if (this.bodyHeight !== bodyHeight) {
            this.bodyHeight = bodyHeight;
            const event: BodyHeightChangedEvent = {
                type: Events.EVENT_BODY_HEIGHT_CHANGED,
                api: this.gridApi,
                columnApi: this.columnApi
            };
            this.eventService.dispatchEvent(event);
        }
    }

    public setHeaderAndFloatingHeights(): void {
        const { columnController, gridOptionsWrapper, pinnedRowModel, eTop, eBottom } = this;

        let numberOfFloating = 0;
        let headerRowCount = columnController.getHeaderRowCount();
        let totalHeaderHeight: number;
        let groupHeight: number;
        let headerHeight: number;

        if (columnController.isPivotMode()) {
            groupHeight = gridOptionsWrapper.getPivotGroupHeaderHeight();
            headerHeight = gridOptionsWrapper.getPivotHeaderHeight();
        } else {
            const hasFloatingFilters = columnController.hasFloatingFilters();

            if (hasFloatingFilters) {
                headerRowCount++;
                numberOfFloating = 1;
            }

            groupHeight = gridOptionsWrapper.getGroupHeaderHeight();
            headerHeight = gridOptionsWrapper.getHeaderHeight();
        }

        const numberOfNonGroups = 1 + numberOfFloating;
        const numberOfGroups = headerRowCount - numberOfNonGroups;

        totalHeaderHeight = numberOfFloating * gridOptionsWrapper.getFloatingFiltersHeight();
        totalHeaderHeight += numberOfGroups * groupHeight;
        totalHeaderHeight += headerHeight;

        this.headerRootComp.setHeight(totalHeaderHeight);
        let floatingTopHeight = pinnedRowModel.getPinnedTopTotalHeight();

        if (floatingTopHeight) {
            // adding 1px for cell bottom border
            floatingTopHeight += 1;
        }

        let floatingBottomHeight = pinnedRowModel.getPinnedBottomTotalHeight();

        if (floatingBottomHeight) {
            // adding 1px for cell bottom border
            floatingBottomHeight += 1;
        }
        const floatingTopHeightString = `${floatingTopHeight}px`;
        const floatingBottomHeightString = `${floatingBottomHeight}px`;

        eTop.style.minHeight = floatingTopHeightString;
        eTop.style.height = floatingTopHeightString;
        eTop.style.display = floatingTopHeight ? 'inherit' : 'none';
        eBottom.style.minHeight = floatingBottomHeightString;
        eBottom.style.height = floatingBottomHeightString;
        eBottom.style.display = floatingBottomHeight ? 'inherit' : 'none';

        this.checkBodyHeight();
    }

    public getBodyHeight(): number {
        return this.bodyHeight;
    }

    // called by scrollHorizontally method and alignedGridsService
    public setHorizontalScrollPosition(hScrollPosition: number): void {
        const minScrollLeft = 0;
        const maxScrollLeft = this.eCenterViewport.scrollWidth - this.getCenterWidth();

        if (this.shouldBlockScrollUpdate('horizontal', hScrollPosition)) {
            hScrollPosition = Math.min(Math.max(hScrollPosition, minScrollLeft), maxScrollLeft);
        }

        this.eCenterViewport.scrollLeft = hScrollPosition;

        // we need to manually do the event handling (rather than wait for the event)
        // for the alignedGridsService, as if we don't, the aligned grid service gets
        // notified async, and then it's 'consuming' flag doesn't get used right, and
        // we can end up with an infinite loop
        this.doHorizontalScroll(hScrollPosition);
    }

    public setVerticalScrollPosition(vScrollPosition: number): void {
        this.eBodyViewport.scrollTop = vScrollPosition;
    }

    // called by the headerRootComp and moveColumnController
    public scrollHorizontally(pixels: number): number {
        const oldScrollPosition = this.eCenterViewport.scrollLeft;

        this.setHorizontalScrollPosition(oldScrollPosition + pixels);
        return this.eCenterViewport.scrollLeft - oldScrollPosition;
    }

    // called by rowDragFeature
    public scrollVertically(pixels: number): number {
        const oldScrollPosition = this.eBodyViewport.scrollTop;

        this.setVerticalScrollPosition(oldScrollPosition + pixels);
        return this.eBodyViewport.scrollTop - oldScrollPosition;
    }

    private addScrollListener() {
        this.addManagedListener(this.eCenterViewport, 'scroll', this.onCenterViewportScroll.bind(this));
        this.addManagedListener(this.eBodyHorizontalScrollViewport, 'scroll', this.onFakeHorizontalScroll.bind(this));

        const onVerticalScroll = this.gridOptionsWrapper.isDebounceVerticalScrollbar() ?
            debounce(this.onVerticalScroll.bind(this), 100)
            : this.onVerticalScroll.bind(this);

        this.addManagedListener(this.eBodyViewport, 'scroll', onVerticalScroll);
    }

    private onVerticalScroll(): void {
        const scrollTop: number = this.eBodyViewport.scrollTop;

        if (this.shouldBlockScrollUpdate('vertical', scrollTop, true)) { return; }
        this.animationFrameService.setScrollTop(scrollTop);
        this.nextScrollTop = scrollTop;

       if (this.gridOptionsWrapper.isSuppressAnimationFrame()) {
           this.scrollTop = this.nextScrollTop;
           this.redrawRowsAfterScroll();
        } else {
            this.animationFrameService.schedule();
        }
    }

    public executeAnimationFrameScroll(): boolean {
        const frameNeeded = this.scrollTop != this.nextScrollTop;

        if (frameNeeded) {
            this.scrollTop = this.nextScrollTop;
            this.redrawRowsAfterScroll();
        }

        return frameNeeded;
    }

    private shouldBlockScrollUpdate(direction: ScrollDirection, scrollTo: number, touchOnly: boolean = false): boolean {
        // touch devices allow elastic scroll - which temporally scrolls the panel outside of the viewport
        // (eg user uses touch to go to the left of the grid, but drags past the left, the rows will actually
        // scroll past the left until the user releases the mouse). when this happens, we want ignore the scroll,
        // as otherwise it was causing the rows and header to flicker.

        // sometimes when scrolling, we got values that extended the maximum scroll allowed. we used to
        // ignore these scrolls. problem is the max scroll position could be skipped (eg the previous scroll event
        // could be 10px before the max position, and then current scroll event could be 20px after the max position).
        // if we just ignored the last event, we would be setting the scroll to 10px before the max position, when in
        // actual fact the user has exceeded the max scroll and thus scroll should be set to the max.

        if (touchOnly && !isIOSUserAgent()) { return false; }

        if (direction === 'vertical') {
            const clientHeight = getInnerHeight(this.eBodyViewport);
            const { scrollHeight } = this.eBodyViewport;
            if (scrollTo < 0 || (scrollTo + clientHeight > scrollHeight)) {
                return true;
            }
        }

        if (direction === 'horizontal') {
            const clientWidth = this.getCenterWidth();
            const { scrollWidth } = this.eCenterViewport;

            if (this.enableRtl && isRtlNegativeScroll()) {
                if (scrollTo > 0) { return true; }
            } else if (scrollTo < 0) { return true; }

            if (Math.abs(scrollTo) + clientWidth > scrollWidth) {
                return true;
            }
        }

        return false;
    }

    private isControllingScroll(eDiv: HTMLElement): boolean {
        if (!this.lastHorizontalScrollElement) {
            this.lastHorizontalScrollElement = eDiv;
            return true;
        }

        return eDiv === this.lastHorizontalScrollElement;
    }

    private onFakeHorizontalScroll(): void {
        if (!this.isControllingScroll(this.eBodyHorizontalScrollViewport)) { return; }
        this.onBodyHorizontalScroll(this.eBodyHorizontalScrollViewport);
    }

    private onCenterViewportScroll(): void {
        if (!this.isControllingScroll(this.eCenterViewport)) { return; }
        this.onBodyHorizontalScroll(this.eCenterViewport);
    }

    private onBodyHorizontalScroll(eSource: HTMLElement): void {
        const { scrollLeft } = this.eCenterViewport;

        if (this.shouldBlockScrollUpdate('horizontal', scrollLeft, true)) {
            return;
        }

        this.doHorizontalScroll(Math.floor(getScrollLeft(eSource, this.enableRtl)));
        this.resetLastHorizontalScrollElementDebounced();
    }

    private resetLastHorizontalScrollElement() {
        this.lastHorizontalScrollElement = null;
    }

    private doHorizontalScroll(scrollLeft: number): void {
        this.scrollLeft = scrollLeft;

        const event: BodyScrollEvent = {
            type: Events.EVENT_BODY_SCROLL,
            api: this.gridApi,
            columnApi: this.columnApi,
            direction: 'horizontal',
            left: this.scrollLeft,
            top: this.scrollTop
        };

        this.eventService.dispatchEvent(event);
        this.horizontallyScrollHeaderCenterAndFloatingCenter(scrollLeft);
        this.onHorizontalViewportChanged();
    }

    private redrawRowsAfterScroll(): void {
        const event: BodyScrollEvent = {
            type: Events.EVENT_BODY_SCROLL,
            direction: 'vertical',
            api: this.gridApi,
            columnApi: this.columnApi,
            left: this.scrollLeft,
            top: this.scrollTop
        };
        this.eventService.dispatchEvent(event);
    }

    // this gets called whenever a change in the viewport, so we can inform column controller it has to work
    // out the virtual columns again. gets called from following locations:
    // + ensureColVisible, scroll, init, layoutChanged, displayedColumnsChanged, API (doLayout)
    private onHorizontalViewportChanged(): void {
        const scrollWidth = this.getCenterWidth();
        const scrollPosition = this.getCenterViewportScrollLeft();

        this.columnController.setViewportPosition(scrollWidth, scrollPosition);
    }

    public getCenterViewportScrollLeft(): number {
        // we defer to a util, as how you calculated scrollLeft when doing RTL depends on the browser
        return getScrollLeft(this.eCenterViewport, this.enableRtl);
    }

    private setCenterViewportScrollLeft(value: number): void {
        // we defer to a util, as how you calculated scrollLeft when doing RTL depends on the browser
        setScrollLeft(this.eCenterViewport, value, this.enableRtl);
    }

    public horizontallyScrollHeaderCenterAndFloatingCenter(scrollLeft?: number): void {
        if (scrollLeft === undefined) {
            scrollLeft = this.getCenterViewportScrollLeft();
        }

        const offset = this.enableRtl ? scrollLeft : -scrollLeft;

        this.headerRootComp.setHorizontalScroll(offset);
        this.eBottomContainer.style.transform = `translateX(${offset}px)`;
        this.eTopContainer.style.transform = `translateX(${offset}px)`;

        const partner = this.lastHorizontalScrollElement === this.eCenterViewport ? this.eBodyHorizontalScrollViewport : this.eCenterViewport;

        setScrollLeft(partner, scrollLeft, this.enableRtl);
    }

    // + rangeController
    public addScrollEventListener(listener: () => void): void {
        this.eBodyViewport.addEventListener('scroll', listener);
    }

    // + rangeController
    public removeScrollEventListener(listener: () => void): void {
        this.eBodyViewport.removeEventListener('scroll', listener);
    }
}<|MERGE_RESOLUTION|>--- conflicted
+++ resolved
@@ -66,14 +66,9 @@
 import { last } from '../utils/array';
 import { iterateObject } from '../utils/object';
 import { KeyCode } from '../constants/keyCode';
-<<<<<<< HEAD
-import {PopupService} from "../widgets/popupService";
-import {IMenuFactory} from "../interfaces/iMenuFactory";
-=======
 import { PopupService } from "../widgets/popupService";
 import { IMenuFactory } from "../interfaces/iMenuFactory";
 import { KeyName } from '../constants/keyName';
->>>>>>> 558c6ff6
 
 // in the html below, it is important that there are no white space between some of the divs, as if there is white space,
 // it won't render correctly in safari, as safari renders white space as a gap
@@ -576,14 +571,14 @@
 
     // + rangeController - used to know when to scroll when user is dragging outside the
     // main viewport while doing a range selection
-    public getBodyClientRect(): ClientRect {
+    public getBodyClientRect(): ClientRect | undefined {
         if (!this.eBodyViewport) { return; }
 
         return this.eBodyViewport.getBoundingClientRect();
     }
 
-    private getRowForEvent(event: Event): RowComp {
-        let sourceElement = getTarget(event);
+    private getRowForEvent(event: Event): RowComp | null {
+        let sourceElement: Element | null = getTarget(event);
 
         while (sourceElement) {
             const renderedRow = this.gridOptionsWrapper.getDomData(sourceElement, RowComp.DOM_DATA_KEY_RENDERED_ROW);
@@ -609,12 +604,8 @@
         }
     }
 
-<<<<<<< HEAD
-        const rowNode = cellComp.getRenderedRow().getRowNode();
-=======
     private processCellKeyboardEvent(cellComp: CellComp, eventName: string, keyboardEvent: KeyboardEvent): void {
         const rowNode = cellComp.getRenderedRow()!.getRowNode();
->>>>>>> 558c6ff6
         const column = cellComp.getColumn();
         const editing = cellComp.isEditing();
 
@@ -717,7 +708,7 @@
         }
 
         const rowComp = this.getRowForEvent(mouseEvent);
-        const cellComp = this.mouseEventService.getRenderedCellForEvent(mouseEvent);
+        const cellComp = this.mouseEventService.getRenderedCellForEvent(mouseEvent)!;
 
         if (eventName === "contextmenu") {
             this.preventDefaultOnContextMenu(mouseEvent);
@@ -740,7 +731,7 @@
             const touchListener = new TouchListener(container);
             const longTapListener = (event: LongTapEvent) => {
                 const rowComp = this.getRowForEvent(event.touchEvent);
-                const cellComp = this.mouseEventService.getRenderedCellForEvent(event.touchEvent);
+                const cellComp = this.mouseEventService.getRenderedCellForEvent(event.touchEvent)!;
 
                 this.handleContextMenuMouseEvent(null, event.touchEvent, rowComp, cellComp);
             };
@@ -751,7 +742,7 @@
 
     }
 
-    private handleContextMenuMouseEvent(mouseEvent: MouseEvent, touchEvent: TouchEvent, rowComp: RowComp, cellComp: CellComp) {
+    private handleContextMenuMouseEvent(mouseEvent: MouseEvent | null, touchEvent: TouchEvent | null, rowComp: RowComp | null, cellComp: CellComp) {
         const rowNode = rowComp ? rowComp.getRowNode() : null;
         const column = cellComp ? cellComp.getColumn() : null;
         let value = null;
@@ -780,7 +771,7 @@
             const eventOrTouch: (MouseEvent | Touch) = mouseEvent ? mouseEvent : touchEvent!.touches[0];
             if (this.contextMenuFactory.showMenu(rowNode!, column!, value, eventOrTouch, anchorToElement)) {
                 const event = mouseEvent ? mouseEvent : touchEvent;
-                event.preventDefault();
+                event!.preventDefault();
             }
         }
     }
@@ -813,7 +804,7 @@
             ];
 
             const floatingStart = isEmptyPinnedTop ? null : PINNED_TOP;
-            let floatingEnd: string;
+            let floatingEnd: string | null;
             let rowEnd: number;
 
             if (isEmptyPinnedBottom) {
@@ -888,12 +879,12 @@
         let rowGotShiftedDuringOperation: boolean;
 
         do {
-            const startingRowTop = rowNode.rowTop;
-            const startingRowHeight = rowNode.rowHeight;
+            const startingRowTop = rowNode!.rowTop;
+            const startingRowHeight = rowNode!.rowHeight;
 
             const paginationOffset = this.paginationProxy.getPixelOffset();
-            const rowTopPixel = rowNode.rowTop - paginationOffset;
-            const rowBottomPixel = rowTopPixel + rowNode.rowHeight;
+            const rowTopPixel = rowNode!.rowTop! - paginationOffset;
+            const rowBottomPixel = rowTopPixel + rowNode!.rowHeight!;
 
             const scrollPosition = this.getVScrollPosition();
             const heightOffset = this.heightScaler.getOffset();
@@ -913,7 +904,7 @@
             const rowBelowViewport = vScrollTop > rowTopPixel;
             const rowAboveViewport = vScrollBottom < rowBottomPixel;
 
-            let newScrollPosition: number = null;
+            let newScrollPosition: number | null = null;
 
             if (position === 'top') {
                 newScrollPosition = pxTop;
@@ -938,8 +929,8 @@
             // the height of a row changes due to lazy calculation of row heights when using
             // colDef.autoHeight or gridOptions.getRowHeight.
             // if row was shifted, then the position we scrolled to is incorrect.
-            rowGotShiftedDuringOperation = (startingRowTop !== rowNode.rowTop)
-                || (startingRowHeight !== rowNode.rowHeight);
+            rowGotShiftedDuringOperation = (startingRowTop !== rowNode!.rowTop)
+                || (startingRowHeight !== rowNode!.rowHeight);
 
         } while (rowGotShiftedDuringOperation);
 
@@ -1078,7 +1069,7 @@
         }
 
         const colLeftPixel = column.getLeft();
-        const colRightPixel = colLeftPixel + column.getActualWidth();
+        const colRightPixel = colLeftPixel! + column.getActualWidth();
 
         const viewportWidth = this.getCenterWidth();
         const scrollPosition = this.getCenterViewportScrollLeft();
@@ -1098,19 +1089,19 @@
             viewportRightPixel = viewportWidth + scrollPosition;
         }
 
-        const viewportScrolledPastCol = viewportLeftPixel > colLeftPixel;
+        const viewportScrolledPastCol = viewportLeftPixel > colLeftPixel!;
         const viewportScrolledBeforeCol = viewportRightPixel < colRightPixel;
         const colToSmallForViewport = viewportWidth < column.getActualWidth();
 
         const alignColToLeft = viewportScrolledPastCol || colToSmallForViewport;
         const alignColToRight = viewportScrolledBeforeCol;
 
-        let newScrollPosition = this.getCenterViewportScrollLeft();
         if (alignColToLeft || alignColToRight) {
+            let newScrollPosition: number;
             if (this.enableRtl) {
-                newScrollPosition = alignColToLeft ? (bodyWidth - viewportWidth - colLeftPixel) : (bodyWidth - colRightPixel);
+                newScrollPosition = alignColToLeft ? (bodyWidth - viewportWidth - colLeftPixel!) : (bodyWidth - colRightPixel);
             } else {
-                newScrollPosition = alignColToLeft ? colLeftPixel : (colRightPixel - viewportWidth);
+                newScrollPosition = alignColToLeft ? colLeftPixel! : (colRightPixel - viewportWidth);
             }
             this.setCenterViewportScrollLeft(newScrollPosition);
         } else {
@@ -1406,8 +1397,8 @@
         let numberOfFloating = 0;
         let headerRowCount = columnController.getHeaderRowCount();
         let totalHeaderHeight: number;
-        let groupHeight: number;
-        let headerHeight: number;
+        let groupHeight: number | null | undefined;
+        let headerHeight: number | null | undefined;
 
         if (columnController.isPivotMode()) {
             groupHeight = gridOptionsWrapper.getPivotGroupHeaderHeight();
@@ -1427,9 +1418,9 @@
         const numberOfNonGroups = 1 + numberOfFloating;
         const numberOfGroups = headerRowCount - numberOfNonGroups;
 
-        totalHeaderHeight = numberOfFloating * gridOptionsWrapper.getFloatingFiltersHeight();
-        totalHeaderHeight += numberOfGroups * groupHeight;
-        totalHeaderHeight += headerHeight;
+        totalHeaderHeight = numberOfFloating * gridOptionsWrapper.getFloatingFiltersHeight()!;
+        totalHeaderHeight += numberOfGroups * groupHeight!;
+        totalHeaderHeight += headerHeight!;
 
         this.headerRootComp.setHeight(totalHeaderHeight);
         let floatingTopHeight = pinnedRowModel.getPinnedTopTotalHeight();
