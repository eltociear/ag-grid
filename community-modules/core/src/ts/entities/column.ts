import { ColumnGroupChild } from "./columnGroupChild";
import { OriginalColumnGroupChild } from "./originalColumnGroupChild";
import {
    AbstractColDef,
    BaseColDefParams,
    ColDef,
    ColSpanParams,
    IAggFunc,
    ColumnFunctionCallbackParams,
    RowSpanParams
} from "./colDef";
import { EventService } from "../eventService";
import { Autowired, Context, PostConstruct } from "../context/context";
import { GridOptionsWrapper } from "../gridOptionsWrapper";
import { ColumnUtils } from "../columnController/columnUtils";
import { RowNode } from "./rowNode";
import { IEventEmitter } from "../interfaces/iEventEmitter";
import { ColumnEvent, ColumnEventType } from "../events";
import { ColumnApi } from "../columnController/columnApi";
import { GridApi } from "../gridApi";
import { ColumnGroup } from "./columnGroup";
import { OriginalColumnGroup } from "./originalColumnGroup";
import { Constants } from "../constants/constants";
import { ModuleNames } from "../modules/moduleNames";
import { ModuleRegistry } from "../modules/moduleRegistry";
import { attrToNumber, attrToBoolean, exists, missing } from "../utils/generic";
import { doOnce } from "../utils/function";
import { mergeDeep } from "../utils/object";

// Wrapper around a user provide column definition. The grid treats the column definition as ready only.
// This class contains all the runtime information about a column, plus some logic (the definition has no logic).
// This class implements both interfaces ColumnGroupChild and OriginalColumnGroupChild as the class can
// appear as a child of either the original tree or the displayed tree. However the relevant group classes
// for each type only implements one, as each group can only appear in it's associated tree (eg OriginalColumnGroup
// can only appear in OriginalColumn tree).
export class Column implements ColumnGroupChild, OriginalColumnGroupChild, IEventEmitter {

    // + renderedHeaderCell - for making header cell transparent when moving
    public static EVENT_MOVING_CHANGED = 'movingChanged';
    // + renderedCell - changing left position
    public static EVENT_LEFT_CHANGED = 'leftChanged';
    // + renderedCell - changing width
    public static EVENT_WIDTH_CHANGED = 'widthChanged';
    // + renderedCell - for changing pinned classes
    public static EVENT_LAST_LEFT_PINNED_CHANGED = 'lastLeftPinnedChanged';
    public static EVENT_FIRST_RIGHT_PINNED_CHANGED = 'firstRightPinnedChanged';
    // + renderedColumn - for changing visibility icon
    public static EVENT_VISIBLE_CHANGED = 'visibleChanged';
    // + every time the filter changes, used in the floating filters
    public static EVENT_FILTER_CHANGED = 'filterChanged';
    // + renderedHeaderCell - marks the header with filter icon
    public static EVENT_FILTER_ACTIVE_CHANGED = 'filterActiveChanged';
    // + renderedHeaderCell - marks the header with sort icon
    public static EVENT_SORT_CHANGED = 'sortChanged';

    public static EVENT_MENU_VISIBLE_CHANGED = 'menuVisibleChanged';

    // + toolpanel, for gui updates
    public static EVENT_ROW_GROUP_CHANGED = 'columnRowGroupChanged';
    // + toolpanel, for gui updates
    public static EVENT_PIVOT_CHANGED = 'columnPivotChanged';
    // + toolpanel, for gui updates
    public static EVENT_VALUE_CHANGED = 'columnValueChanged';

    @Autowired('gridOptionsWrapper') private gridOptionsWrapper: GridOptionsWrapper;
    @Autowired('columnUtils') private columnUtils: ColumnUtils;
    @Autowired('columnApi') private columnApi: ColumnApi;
    @Autowired('gridApi') private gridApi: GridApi;
    @Autowired('context') private context: Context;

    private readonly colId: any;
    private colDef: ColDef;

    // We do NOT use this anywhere, we just keep a reference. this is to check object equivalence
    // when the user provides an updated list of columns - so we can check if we have a column already
    // existing for a col def. we cannot use the this.colDef as that is the result of a merge.
    // This is used in ColumnFactory
    private userProvidedColDef: ColDef;

    private actualWidth: any;

    private visible: any;
    private pinned: 'left' | 'right' | null;
    private left: number;
    private oldLeft: number;
    private aggFunc: string | IAggFunc | null;
    private sort: string;
    private sortIndex: number;
    private moving = false;
    private menuVisible = false;

    private lastLeftPinned: boolean;
    private firstRightPinned: boolean;

    private minWidth: number;
    private maxWidth: number;

    private filterActive = false;

    private eventService: EventService = new EventService();

    private fieldContainsDots: boolean;
    private tooltipFieldContainsDots: boolean;

    private rowGroupActive = false;
    private pivotActive = false;
    private aggregationActive = false;
    private flex: number;

    private readonly primary: boolean;

    private parent: ColumnGroup;
    private originalParent: OriginalColumnGroup;

    constructor(colDef: ColDef, userProvidedColDef: ColDef | null, colId: String, primary: boolean) {
        this.colDef = colDef;
        this.userProvidedColDef = userProvidedColDef;
        this.colId = colId;
        this.primary = primary;

        this.setState(colDef);
    }

    private setState(colDef: ColDef): void {
        // sort
        if (colDef.sort !== undefined) {
            if (colDef.sort === Constants.SORT_ASC || colDef.sort === Constants.SORT_DESC) {
                this.sort = colDef.sort;
            }
        } else {
            if (colDef.initialSort === Constants.SORT_ASC || colDef.initialSort === Constants.SORT_DESC) {
                this.sort = colDef.initialSort;
            }
        }

        // sortIndex
        const sortIndex = attrToNumber(colDef.sortIndex);
        const initialSortIndex = attrToNumber(colDef.initialSortIndex);
        if (sortIndex !== undefined) {
            if (sortIndex !== null) {
                this.sortIndex = sortIndex;
            }
        } else {
            if (initialSortIndex !== null) {
                this.sortIndex = initialSortIndex;
            }
        }

        // hide
        const hide = attrToBoolean(colDef.hide);
        const initialHide = attrToBoolean(colDef.initialHide);

        if (hide !== undefined) {
            this.visible = !hide;
        } else {
            this.visible = !initialHide;
        }

        // pinned
        if (colDef.pinned !== undefined) {
            this.setPinned(colDef.pinned);
        } else {
            this.setPinned(colDef.initialPinned);
        }

        // flex
        const flex = attrToNumber(colDef.flex);
        const initialFlex = attrToNumber(colDef.initialFlex);
        if (flex !== undefined) {
            this.flex = flex;
        } else if (initialFlex !== undefined) {
            this.flex = initialFlex;
        }
    }

    // gets called when user provides an alternative colDef, eg
    public setColDef(colDef: ColDef, userProvidedColDef: ColDef | null): void {
        this.colDef = colDef;
        this.userProvidedColDef = userProvidedColDef;
    }

    public getUserProvidedColDef(): ColDef {
        return this.userProvidedColDef;
    }

    public setParent(parent: ColumnGroup): void {
        this.parent = parent;
    }

    public getParent(): ColumnGroup {
        return this.parent;
    }

    public setOriginalParent(originalParent: OriginalColumnGroup | null): void {
        this.originalParent = originalParent;
    }

    public getOriginalParent(): OriginalColumnGroup | null {
        return this.originalParent;
    }

    // this is done after constructor as it uses gridOptionsWrapper
    @PostConstruct
    private initialise(): void {
        const minColWidth = this.gridOptionsWrapper.getMinColWidth();
        const maxColWidth = this.gridOptionsWrapper.getMaxColWidth();

        if (this.colDef.minWidth != null) {
            // we force min width to be at least one pixel, otherwise column will disappear
            this.minWidth = Math.max(this.colDef.minWidth, 1);
        } else {
            this.minWidth = minColWidth;
        }

        if (this.colDef.maxWidth != null) {
            this.maxWidth = this.colDef.maxWidth;
        } else {
            this.maxWidth = maxColWidth;
        }

        this.resetActualWidth('gridInitializing');

        const suppressDotNotation = this.gridOptionsWrapper.isSuppressFieldDotNotation();
        this.fieldContainsDots = exists(this.colDef.field) && this.colDef.field.indexOf('.') >= 0 && !suppressDotNotation;
        this.tooltipFieldContainsDots = exists(this.colDef.tooltipField) && this.colDef.tooltipField.indexOf('.') >= 0 && !suppressDotNotation;

        this.validate();
    }

    public resetActualWidth(source: ColumnEventType = 'api'): void {
        const initialWidth = this.columnUtils.calculateColInitialWidth(this.colDef);
        this.setActualWidth(initialWidth, source, true);
    }

    public isEmptyGroup(): boolean {
        return false;
    }

    public isRowGroupDisplayed(colId: string): boolean {
        if (missing(this.colDef) || missing(this.colDef.showRowGroup)) {
            return false;
        }

        const showingAllGroups = this.colDef.showRowGroup === true;
        const showingThisGroup = this.colDef.showRowGroup === colId;

        return showingAllGroups || showingThisGroup;
    }

    public getUniqueId(): string {
        return this.getId();
    }

    public isPrimary(): boolean {
        return this.primary;
    }

    public isFilterAllowed(): boolean {
        // filter defined means it's a string, class or true.
        // if its false, null or undefined then it's false.
        const filterDefined = !!this.colDef.filter || !!this.colDef.filterFramework;
        return this.primary && filterDefined;
    }

    public isFieldContainsDots(): boolean {
        return this.fieldContainsDots;
    }

    public isTooltipFieldContainsDots(): boolean {
        return this.tooltipFieldContainsDots;
    }

    private validate(): void {

        const colDefAny = this.colDef as any;

        function warnOnce(msg: string, key: string, obj?: any) {
            doOnce(() => {
                if (obj) {
                    console.warn(msg, obj);
                } else {
                    doOnce(() => console.warn(msg), key);
                }
            }, key);
        }

        if (!ModuleRegistry.isRegistered(ModuleNames.RowGroupingModule)) {
            const rowGroupingItems =
                ['enableRowGroup', 'rowGroup', 'rowGroupIndex', 'enablePivot', 'enableValue', 'pivot', 'pivotIndex', 'aggFunc'];
            rowGroupingItems.forEach(item => {
                if (exists(colDefAny[item])) {
                    if (ModuleRegistry.isPackageBased()) {
                        warnOnce(`AG Grid: ${item} is only valid in ag-grid-enterprise, your column definition should not have ${item}`, 'ColumnRowGroupingMissing' + item);
                    } else {
                        warnOnce(`AG Grid: ${item} is only valid with AG Grid Enterprise Module ${ModuleNames.RowGroupingModule} - your column definition should not have ${item}`, 'ColumnRowGroupingMissing' + item);
                    }
                }
            });
        }

        if (!ModuleRegistry.isRegistered(ModuleNames.RichSelectModule)) {
            if (this.colDef.cellEditor === 'agRichSelect' || this.colDef.cellEditor === 'agRichSelectCellEditor') {
                if (ModuleRegistry.isPackageBased()) {
                    warnOnce(`AG Grid: ${this.colDef.cellEditor} can only be used with ag-grid-enterprise`, 'ColumnRichSelectMissing');
                } else {
                    warnOnce(`AG Grid: ${this.colDef.cellEditor} can only be used with AG Grid Enterprise Module ${ModuleNames.RichSelectModule}`, 'ColumnRichSelectMissing');
                }
            }
        }

        if (!ModuleRegistry.isRegistered(ModuleNames.DateTimeCellEditorModule)) {
            if (this.colDef.cellEditor === 'agRichSelect' || this.colDef.cellEditor === 'agDateTimeCellEditor') {
                if (ModuleRegistry.isPackageBased()) {
                    warnOnce(`AG Grid: ${this.colDef.cellEditor} can only be used with ag-grid-enterprise`, 'ColumnDateTimeMissing');
                } else {
                    warnOnce(`AG Grid: ${this.colDef.cellEditor} can only be used with AG Grid Enterprise Module ${ModuleNames.DateTimeCellEditorModule}`, 'ColumnDateTimeMissing');
                }
            }
        }

        if (this.gridOptionsWrapper.isTreeData()) {
            const itemsNotAllowedWithTreeData = ['rowGroup', 'rowGroupIndex', 'pivot', 'pivotIndex'];
            itemsNotAllowedWithTreeData.forEach(item => {
                if (exists(colDefAny[item])) {
                    warnOnce(`AG Grid: ${item} is not possible when doing tree data, your column definition should not have ${item}`, 'TreeDataCannotRowGroup');
                }
            });
        }

        if (exists(this.colDef.width) && typeof this.colDef.width !== 'number') {
            warnOnce('AG Grid: colDef.width should be a number, not ' + typeof this.colDef.width, 'ColumnCheck_asdfawef');
        }
    }

    public addEventListener(eventType: string, listener: Function): void {
        this.eventService.addEventListener(eventType, listener);
    }

    public removeEventListener(eventType: string, listener: Function): void {
        this.eventService.removeEventListener(eventType, listener);
    }

    private createColumnFunctionCallbackParams(rowNode: RowNode): ColumnFunctionCallbackParams {
        return {
            node: rowNode,
            data: rowNode.data,
            column: this,
            colDef: this.colDef,
            context: this.gridOptionsWrapper.getContext(),
            api: this.gridOptionsWrapper.getApi(),
            columnApi: this.gridOptionsWrapper.getColumnApi()
        };
    }

    public isSuppressNavigable(rowNode: RowNode): boolean {
        // if boolean set, then just use it
        if (typeof this.colDef.suppressNavigable === 'boolean') {
            return this.colDef.suppressNavigable as boolean;
        }

        // if function, then call the function to find out
        if (typeof this.colDef.suppressNavigable === 'function') {
<<<<<<< HEAD
            const params = this.createIsColumnFuncParams(rowNode);
            const userFunc = this.colDef.suppressNavigable as IsColumnFunc;
=======
            const params = this.createColumnFunctionCallbackParams(rowNode);
            const userFunc = this.colDef.suppressNavigable;
>>>>>>> 558c6ff6
            return userFunc(params);
        }

        return false;
    }

    public isCellEditable(rowNode: RowNode): boolean {

        // only allow editing of groups if the user has this option enabled
        if (rowNode.group && !this.gridOptionsWrapper.isEnableGroupEdit()) {
            return false;
        }

        return this.isColumnFunc(rowNode, this.colDef.editable);
    }

    public isRowDrag(rowNode: RowNode): boolean {
        return this.isColumnFunc(rowNode, this.colDef.rowDrag);
    }

    public isDndSource(rowNode: RowNode): boolean {
        return this.isColumnFunc(rowNode, this.colDef.dndSource);
    }

    public isCellCheckboxSelection(rowNode: RowNode): boolean {
        return this.isColumnFunc(rowNode, this.colDef.checkboxSelection);
    }

    public isSuppressPaste(rowNode: RowNode): boolean {
        return this.isColumnFunc(rowNode, this.colDef ? this.colDef.suppressPaste : null);
    }

    public isResizable(): boolean {
        return this.colDef.resizable === true;
    }

<<<<<<< HEAD
    private isColumnFunc(rowNode: RowNode, value: boolean | IsColumnFunc): boolean {
=======
    private isColumnFunc(rowNode: RowNode, value?: boolean | ((params: ColumnFunctionCallbackParams) => boolean) | null): boolean {
>>>>>>> 558c6ff6
        // if boolean set, then just use it
        if (typeof value === 'boolean') {
            return value as boolean;
        }

        // if function, then call the function to find out
        if (typeof value === 'function') {
<<<<<<< HEAD
            const params = this.createIsColumnFuncParams(rowNode);
            const editableFunc = value as IsColumnFunc;
=======
            const params = this.createColumnFunctionCallbackParams(rowNode);
            const editableFunc = value;
>>>>>>> 558c6ff6
            return editableFunc(params);
        }

        return false;
    }

    public setMoving(moving: boolean, source: ColumnEventType = "api"): void {
        this.moving = moving;
        this.eventService.dispatchEvent(this.createColumnEvent(Column.EVENT_MOVING_CHANGED, source));
    }

    private createColumnEvent(type: string, source: ColumnEventType): ColumnEvent {
        return {
            api: this.gridApi,
            columnApi: this.columnApi,
            type: type,
            column: this,
            columns: [this],
            source: source
        };
    }

    public isMoving(): boolean {
        return this.moving;
    }

    public getSort(): string {
        return this.sort;
    }

    public setSort(sort: string | null | undefined, source: ColumnEventType = "api"): void {
        if (this.sort !== sort) {
            this.sort = sort;
            this.eventService.dispatchEvent(this.createColumnEvent(Column.EVENT_SORT_CHANGED, source));
        }
    }

    public setMenuVisible(visible: boolean, source: ColumnEventType = "api"): void {
        if (this.menuVisible !== visible) {
            this.menuVisible = visible;
            this.eventService.dispatchEvent(this.createColumnEvent(Column.EVENT_MENU_VISIBLE_CHANGED, source));
        }
    }

    public isMenuVisible(): boolean {
        return this.menuVisible;
    }

    public isSortAscending(): boolean {
        return this.sort === Constants.SORT_ASC;
    }

    public isSortDescending(): boolean {
        return this.sort === Constants.SORT_DESC;
    }

    public isSortNone(): boolean {
        return missing(this.sort);
    }

    public isSorting(): boolean {
        return exists(this.sort);
    }

    public getSortIndex(): number {
        return this.sortIndex;
    }

    public setSortIndex(sortOrder: number | null): void {
        this.sortIndex = sortOrder;
    }

    public setAggFunc(aggFunc: string | IAggFunc | null | undefined): void {
        this.aggFunc = aggFunc;
    }

    public getAggFunc(): string | IAggFunc {
        return this.aggFunc;
    }

    public getLeft(): number {
        return this.left;
    }

    public getOldLeft(): number {
        return this.oldLeft;
    }

    public getRight(): number {
        return this.left + this.actualWidth;
    }

    public setLeft(left: number | null, source: ColumnEventType = "api") {
        this.oldLeft = this.left;
        if (this.left !== left) {
            this.left = left;
            this.eventService.dispatchEvent(this.createColumnEvent(Column.EVENT_LEFT_CHANGED, source));
        }
    }

    public isFilterActive(): boolean {
        return this.filterActive;
    }

    // additionalEventAttributes is used by provided simple floating filter, so it can add 'floatingFilter=true' to the event
    public setFilterActive(active: boolean, source: ColumnEventType = "api", additionalEventAttributes?: any): void {
        if (this.filterActive !== active) {
            this.filterActive = active;
            this.eventService.dispatchEvent(this.createColumnEvent(Column.EVENT_FILTER_ACTIVE_CHANGED, source));
        }
        const filterChangedEvent = this.createColumnEvent(Column.EVENT_FILTER_CHANGED, source);
        if (additionalEventAttributes) {
            mergeDeep(filterChangedEvent, additionalEventAttributes);
        }
        this.eventService.dispatchEvent(filterChangedEvent);
    }

    public setPinned(pinned: string | boolean | null | undefined): void {
        if (pinned === true || pinned === Constants.PINNED_LEFT) {
            this.pinned = Constants.PINNED_LEFT;
        } else if (pinned === Constants.PINNED_RIGHT) {
            this.pinned = Constants.PINNED_RIGHT;
        } else {
            this.pinned = null;
        }
    }

    public setFirstRightPinned(firstRightPinned: boolean, source: ColumnEventType = "api"): void {
        if (this.firstRightPinned !== firstRightPinned) {
            this.firstRightPinned = firstRightPinned;
            this.eventService.dispatchEvent(this.createColumnEvent(Column.EVENT_FIRST_RIGHT_PINNED_CHANGED, source));
        }
    }

    public setLastLeftPinned(lastLeftPinned: boolean, source: ColumnEventType = "api"): void {
        if (this.lastLeftPinned !== lastLeftPinned) {
            this.lastLeftPinned = lastLeftPinned;
            this.eventService.dispatchEvent(this.createColumnEvent(Column.EVENT_LAST_LEFT_PINNED_CHANGED, source));
        }
    }

    public isFirstRightPinned(): boolean {
        return this.firstRightPinned;
    }

    public isLastLeftPinned(): boolean {
        return this.lastLeftPinned;
    }

    public isPinned(): boolean {
        return this.pinned === Constants.PINNED_LEFT || this.pinned === Constants.PINNED_RIGHT;
    }

    public isPinnedLeft(): boolean {
        return this.pinned === Constants.PINNED_LEFT;
    }

    public isPinnedRight(): boolean {
        return this.pinned === Constants.PINNED_RIGHT;
    }

    public getPinned(): 'left' | 'right' {
        return this.pinned;
    }

    public setVisible(visible: boolean, source: ColumnEventType = "api"): void {
        const newValue = visible === true;
        if (this.visible !== newValue) {
            this.visible = newValue;
            this.eventService.dispatchEvent(this.createColumnEvent(Column.EVENT_VISIBLE_CHANGED, source));
        }
    }

    public isVisible(): boolean {
        return this.visible;
    }

    public getColDef(): ColDef {
        return this.colDef;
    }

    public getColumnGroupShow(): string | undefined {
        return this.colDef.columnGroupShow;
    }

    public getColId(): string {
        return this.colId;
    }

    public getId(): string {
        return this.getColId();
    }

    public getDefinition(): AbstractColDef {
        return this.colDef;
    }

    public getActualWidth(): number {
        return this.actualWidth;
    }

    private createBaseColDefParams(rowNode: RowNode): BaseColDefParams {
        const params: BaseColDefParams = {
            node: rowNode,
            data: rowNode.data,
            colDef: this.colDef,
            column: this,
            api: this.gridOptionsWrapper.getApi(),
            columnApi: this.gridOptionsWrapper.getColumnApi(),
            context: this.gridOptionsWrapper.getContext()
        };
        return params;
    }

    public getColSpan(rowNode: RowNode): number {
        if (missing(this.colDef.colSpan)) { return 1; }
        const params: ColSpanParams = this.createBaseColDefParams(rowNode);
        const colSpan = this.colDef.colSpan(params);
        // colSpan must be number equal to or greater than 1

        return Math.max(colSpan, 1);
    }

    public getRowSpan(rowNode: RowNode): number {
        if (missing(this.colDef.rowSpan)) { return 1; }
        const params: RowSpanParams = this.createBaseColDefParams(rowNode);
        const rowSpan = this.colDef.rowSpan(params);
        // rowSpan must be number equal to or greater than 1

        return Math.max(rowSpan, 1);
    }

    public setActualWidth(actualWidth: number, source: ColumnEventType = "api", silent: boolean = false): void {
        if (this.minWidth != null) {
            actualWidth = Math.max(actualWidth, this.minWidth);
        }
        if (this.maxWidth != null) {
            actualWidth = Math.min(actualWidth, this.maxWidth);
        }
        if (this.actualWidth !== actualWidth) {
            // disable flex for this column if it was manually resized.
            this.actualWidth = actualWidth;
            if (this.flex && source !== 'flex' && source !== 'gridInitializing') {
                this.flex = null;
            }

            if (!silent) {
                this.fireColumnWidthChangedEvent(source);
            }
        }
    }

    public fireColumnWidthChangedEvent(source: ColumnEventType): void {
        this.eventService.dispatchEvent(this.createColumnEvent(Column.EVENT_WIDTH_CHANGED, source));
    }

    public isGreaterThanMax(width: number): boolean {
        if (this.maxWidth != null) {
            return width > this.maxWidth;
        }
        return false;
    }

    public getMinWidth(): number {
        return this.minWidth;
    }

    public getMaxWidth(): number {
        return this.maxWidth;
    }

    public getFlex(): number {
        return this.flex || 0;
    }

    // this method should only be used by the columnController to
    // change flex when required by the setColumnState method.
    public setFlex(flex: number) {
        if (this.flex !== flex) { this.flex = flex; }
    }

    public setMinimum(source: ColumnEventType = "api"): void {
        this.setActualWidth(this.minWidth, source);
    }

    public setRowGroupActive(rowGroup: boolean, source: ColumnEventType = "api"): void {
        if (this.rowGroupActive !== rowGroup) {
            this.rowGroupActive = rowGroup;
            this.eventService.dispatchEvent(this.createColumnEvent(Column.EVENT_ROW_GROUP_CHANGED, source));
        }
    }

    public isRowGroupActive(): boolean {
        return this.rowGroupActive;
    }

    public setPivotActive(pivot: boolean, source: ColumnEventType = "api"): void {
        if (this.pivotActive !== pivot) {
            this.pivotActive = pivot;
            this.eventService.dispatchEvent(this.createColumnEvent(Column.EVENT_PIVOT_CHANGED, source));
        }
    }

    public isPivotActive(): boolean {
        return this.pivotActive;
    }

    public isAnyFunctionActive(): boolean {
        return this.isPivotActive() || this.isRowGroupActive() || this.isValueActive();
    }

    public isAnyFunctionAllowed(): boolean {
        return this.isAllowPivot() || this.isAllowRowGroup() || this.isAllowValue();
    }

    public setValueActive(value: boolean, source: ColumnEventType = "api"): void {
        if (this.aggregationActive !== value) {
            this.aggregationActive = value;
            this.eventService.dispatchEvent(this.createColumnEvent(Column.EVENT_VALUE_CHANGED, source));
        }
    }

    public isValueActive(): boolean {
        return this.aggregationActive;
    }

    public isAllowPivot(): boolean {
        return this.colDef.enablePivot === true;
    }

    public isAllowValue(): boolean {
        return this.colDef.enableValue === true;
    }

    public isAllowRowGroup(): boolean {
        return this.colDef.enableRowGroup === true;
    }

    public getMenuTabs(defaultValues: string[]): string[] {
        let menuTabs: string[] = this.getColDef().menuTabs;
        if (menuTabs == null) {
            menuTabs = defaultValues;
        }
        return menuTabs;
    }

    // this used to be needed, as previous version of ag-grid had lockPosition as column state,
    // so couldn't depend on colDef version.
    public isLockPosition(): boolean {
        console.warn('AG Grid: since v21, col.isLockPosition() should not be used, please use col.getColDef().lockPosition instead.');
        return this.colDef ? !!this.colDef.lockPosition : false;
    }

    // this used to be needed, as previous version of ag-grid had lockVisible as column state,
    // so couldn't depend on colDef version.
    public isLockVisible(): boolean {
        console.warn('AG Grid: since v21, col.isLockVisible() should not be used, please use col.getColDef().lockVisible instead.');
        return this.colDef ? !!this.colDef.lockVisible : false;
    }

    // this used to be needed, as previous version of ag-grid had lockPinned as column state,
    // so couldn't depend on colDef version.
    public isLockPinned(): boolean {
        console.warn('AG Grid: since v21, col.isLockPinned() should not be used, please use col.getColDef().lockPinned instead.');
        return this.colDef ? !!this.colDef.lockPinned : false;
    }

}<|MERGE_RESOLUTION|>--- conflicted
+++ resolved
@@ -75,25 +75,25 @@
     // when the user provides an updated list of columns - so we can check if we have a column already
     // existing for a col def. we cannot use the this.colDef as that is the result of a merge.
     // This is used in ColumnFactory
-    private userProvidedColDef: ColDef;
+    private userProvidedColDef: ColDef | null;
 
     private actualWidth: any;
 
     private visible: any;
     private pinned: 'left' | 'right' | null;
-    private left: number;
-    private oldLeft: number;
-    private aggFunc: string | IAggFunc | null;
-    private sort: string;
-    private sortIndex: number;
+    private left: number | null;
+    private oldLeft: number | null;
+    private aggFunc: string | IAggFunc | null | undefined;
+    private sort: string | null | undefined;
+    private sortIndex: number | null | undefined;
     private moving = false;
     private menuVisible = false;
 
     private lastLeftPinned: boolean;
     private firstRightPinned: boolean;
 
-    private minWidth: number;
-    private maxWidth: number;
+    private minWidth: number | null | undefined;
+    private maxWidth: number | null | undefined;
 
     private filterActive = false;
 
@@ -105,14 +105,14 @@
     private rowGroupActive = false;
     private pivotActive = false;
     private aggregationActive = false;
-    private flex: number;
+    private flex: number | null | undefined;
 
     private readonly primary: boolean;
 
     private parent: ColumnGroup;
-    private originalParent: OriginalColumnGroup;
-
-    constructor(colDef: ColDef, userProvidedColDef: ColDef | null, colId: String, primary: boolean) {
+    private originalParent: OriginalColumnGroup | null;
+
+    constructor(colDef: ColDef, userProvidedColDef: ColDef | null, colId: string, primary: boolean) {
         this.colDef = colDef;
         this.userProvidedColDef = userProvidedColDef;
         this.colId = colId;
@@ -179,7 +179,7 @@
         this.userProvidedColDef = userProvidedColDef;
     }
 
-    public getUserProvidedColDef(): ColDef {
+    public getUserProvidedColDef(): ColDef | null {
         return this.userProvidedColDef;
     }
 
@@ -355,18 +355,13 @@
     public isSuppressNavigable(rowNode: RowNode): boolean {
         // if boolean set, then just use it
         if (typeof this.colDef.suppressNavigable === 'boolean') {
-            return this.colDef.suppressNavigable as boolean;
+            return this.colDef.suppressNavigable;
         }
 
         // if function, then call the function to find out
         if (typeof this.colDef.suppressNavigable === 'function') {
-<<<<<<< HEAD
-            const params = this.createIsColumnFuncParams(rowNode);
-            const userFunc = this.colDef.suppressNavigable as IsColumnFunc;
-=======
             const params = this.createColumnFunctionCallbackParams(rowNode);
             const userFunc = this.colDef.suppressNavigable;
->>>>>>> 558c6ff6
             return userFunc(params);
         }
 
@@ -403,25 +398,16 @@
         return this.colDef.resizable === true;
     }
 
-<<<<<<< HEAD
-    private isColumnFunc(rowNode: RowNode, value: boolean | IsColumnFunc): boolean {
-=======
     private isColumnFunc(rowNode: RowNode, value?: boolean | ((params: ColumnFunctionCallbackParams) => boolean) | null): boolean {
->>>>>>> 558c6ff6
         // if boolean set, then just use it
         if (typeof value === 'boolean') {
-            return value as boolean;
+            return value;
         }
 
         // if function, then call the function to find out
         if (typeof value === 'function') {
-<<<<<<< HEAD
-            const params = this.createIsColumnFuncParams(rowNode);
-            const editableFunc = value as IsColumnFunc;
-=======
             const params = this.createColumnFunctionCallbackParams(rowNode);
             const editableFunc = value;
->>>>>>> 558c6ff6
             return editableFunc(params);
         }
 
@@ -448,7 +434,7 @@
         return this.moving;
     }
 
-    public getSort(): string {
+    public getSort(): string | null | undefined {
         return this.sort;
     }
 
@@ -486,11 +472,11 @@
         return exists(this.sort);
     }
 
-    public getSortIndex(): number {
+    public getSortIndex(): number | null | undefined {
         return this.sortIndex;
     }
 
-    public setSortIndex(sortOrder: number | null): void {
+    public setSortIndex(sortOrder?: number | null): void {
         this.sortIndex = sortOrder;
     }
 
@@ -498,15 +484,15 @@
         this.aggFunc = aggFunc;
     }
 
-    public getAggFunc(): string | IAggFunc {
+    public getAggFunc(): string | IAggFunc | null | undefined {
         return this.aggFunc;
     }
 
-    public getLeft(): number {
+    public getLeft(): number | null {
         return this.left;
     }
 
-    public getOldLeft(): number {
+    public getOldLeft(): number | null {
         return this.oldLeft;
     }
 
@@ -583,7 +569,7 @@
         return this.pinned === Constants.PINNED_RIGHT;
     }
 
-    public getPinned(): 'left' | 'right' {
+    public getPinned(): 'left' | 'right' | null | undefined {
         return this.pinned;
     }
 
@@ -685,11 +671,11 @@
         return false;
     }
 
-    public getMinWidth(): number {
+    public getMinWidth(): number | null | undefined {
         return this.minWidth;
     }
 
-    public getMaxWidth(): number {
+    public getMaxWidth(): number | null | undefined {
         return this.maxWidth;
     }
 
@@ -699,12 +685,14 @@
 
     // this method should only be used by the columnController to
     // change flex when required by the setColumnState method.
-    public setFlex(flex: number) {
+    public setFlex(flex: number | null) {
         if (this.flex !== flex) { this.flex = flex; }
     }
 
     public setMinimum(source: ColumnEventType = "api"): void {
-        this.setActualWidth(this.minWidth, source);
+        if (exists(this.minWidth)) {
+            this.setActualWidth(this.minWidth, source);
+        }
     }
 
     public setRowGroupActive(rowGroup: boolean, source: ColumnEventType = "api"): void {
@@ -761,10 +749,12 @@
     }
 
     public getMenuTabs(defaultValues: string[]): string[] {
-        let menuTabs: string[] = this.getColDef().menuTabs;
+        let menuTabs = this.getColDef().menuTabs;
+
         if (menuTabs == null) {
             menuTabs = defaultValues;
         }
+
         return menuTabs;
     }
 
