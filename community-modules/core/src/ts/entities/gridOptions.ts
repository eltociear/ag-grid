/************************************************************************************************
 * If you change the GridOptions interface, you must also update PropertyKeys to be consistent. *
 ************************************************************************************************/
import { RowNode } from "./rowNode";
import { GridApi } from "../gridApi";
import { ColumnApi } from "../columnController/columnApi";
import { Column } from "./column";
import { IViewportDatasource } from "../interfaces/iViewportDatasource";
import { ICellRenderer, ICellRendererComp, ICellRendererFunc } from "../rendering/cellRenderers/iCellRenderer";
import { ColDef, ColGroupDef, IAggFunc, SuppressKeyboardEventParams } from "./colDef";
import { IDatasource } from "../interfaces/iDatasource";
import { CellPosition } from "./cellPosition";
import { IDateComp } from "../rendering/dateComponent";
import { IServerSideDatasource } from "../interfaces/iServerSideDatasource";
import { CsvExportParams, ProcessCellForExportParams, ProcessHeaderForExportParams } from "../interfaces/exportParams";
import {
<<<<<<< HEAD
=======
    AsyncTransactionsFlushed,
>>>>>>> 338ea6d7
    BodyScrollEvent,
    CellClickedEvent,
    CellContextMenuEvent,
    CellDoubleClickedEvent,
    CellEditingStartedEvent,
    CellEditingStoppedEvent,
    CellFocusedEvent,
    CellKeyDownEvent,
    CellKeyPressEvent,
    CellMouseDownEvent,
    CellMouseOutEvent,
    CellMouseOverEvent,
    CellValueChangedEvent,
    ChartCreated,
    ChartDestroyed,
    ChartOptionsChanged,
    ChartRangeSelectionChanged,
    ColumnAggFuncChangeRequestEvent,
    ColumnEverythingChangedEvent,
    ColumnGroupOpenedEvent,
    ColumnMovedEvent,
    ColumnPinnedEvent,
    ColumnPivotChangedEvent,
    ColumnPivotChangeRequestEvent,
    ColumnPivotModeChangedEvent,
    ColumnResizedEvent,
    ColumnRowGroupChangedEvent,
    ColumnRowGroupChangeRequestEvent,
    ColumnValueChangedEvent,
    ColumnValueChangeRequestEvent,
    ColumnVisibleEvent,
    ComponentStateChangedEvent,
    DisplayedColumnsChangedEvent,
    DragStartedEvent,
    DragStoppedEvent,
    ExpandCollapseAllEvent,
    FillEndEvent,
    FillStartEvent,
    FilterChangedEvent,
    FilterModifiedEvent,
    FirstDataRenderedEvent,
    GridColumnsChangedEvent,
    GridReadyEvent,
    ModelUpdatedEvent,
    NewColumnsLoadedEvent,
    PaginationChangedEvent,
    PasteEndEvent,
    PasteStartEvent,
    PinnedRowDataChangedEvent,
    RangeSelectionChangedEvent,
    RowClickedEvent,
    RowDataChangedEvent,
    RowDataUpdatedEvent,
    RowDoubleClickedEvent,
    RowDragEvent,
    RowEditingStartedEvent,
    RowEditingStoppedEvent,
    RowGroupOpenedEvent,
    RowSelectedEvent,
    RowValueChangedEvent,
    SelectionChangedEvent,
    SortChangedEvent,
    ToolPanelVisibleChangedEvent,
    ViewportChangedEvent,
    VirtualColumnsChangedEvent,
    VirtualRowRemovedEvent
} from "../events";
import { IComponent } from "../interfaces/iComponent";
import { AgGridRegisteredComponentInput } from "../components/framework/userComponentRegistry";
import { ILoadingOverlayComp } from "../rendering/overlays/loadingOverlayComponent";
import { INoRowsOverlayComp } from "../rendering/overlays/noRowsOverlayComponent";
import { StatusPanelDef } from "../interfaces/iStatusPanel";
import { SideBarDef } from "./sideBar";
import { ChartMenuOptions, ChartOptions, ChartType } from "../interfaces/iChartOptions";
import {AgChartOptions, AgChartTheme, AgChartThemeOptions, AgChartThemeOverrides} from "../interfaces/iAgChartOptions";
import { HeaderPosition } from "../headerRendering/header/headerPosition";

export interface GridOptions {
    /*******************************************************************************************************
     * If you change the properties on this interface, you must also update PropertyKeys to be consistent. *
     *******************************************************************************************************/

    // set once in init, can never change
    suppressBrowserResizeObserver?: boolean;
    rowDragManaged?: boolean;
    suppressRowDrag?: boolean;
    suppressMoveWhenRowDragging?: boolean;
    enableMultiRowDragging?: boolean;
    ensureDomOrder?: boolean;
    suppressAggFilteredOnly?: boolean;
    showOpenedGroup?: boolean;
    /** @deprecated */
    deltaRowDataMode?: boolean;
    /** @deprecated */
    deltaColumnMode?: boolean;
    applyColumnDefOrder?: boolean;
    immutableData?: boolean;
    /** @deprecated */
    immutableColumns?: boolean;
    scrollbarWidth?: number;
    suppressRowClickSelection?: boolean;
    suppressRowHoverHighlight?: boolean;
    suppressCellSelection?: boolean;
    suppressClearOnFillReduction?: boolean;
    suppressMaintainUnsortedOrder?: boolean;
    sortingOrder?: (string | null)[];
    suppressMultiSort?: boolean;
    multiSortKey?: string;
    accentedSort?: boolean;
    deltaSort?: boolean;
    suppressHorizontalScroll?: boolean;
    alwaysShowVerticalScroll?: boolean;
    debounceVerticalScrollbar?: boolean;
    unSortIcon?: boolean;
    rowBuffer?: number;
    tooltipShowDelay?: number;
    tooltipMouseTrack?: boolean;
    enableRtl?: boolean;
    enableBrowserTooltips?: boolean;
    colResizeDefault?: string;
    enableCellExpressions?: boolean;
    enableCellTextSelection?: boolean;
    enableGroupEdit?: boolean;
    enterMovesDownAfterEdit?: boolean;
    enterMovesDown?: boolean;
    suppressMiddleClickScrolls?: boolean;
    preventDefaultOnContextMenu?: boolean;
    suppressPreventDefaultOnMouseWheel?: boolean;
    suppressScrollOnNewData?: boolean;
    suppressMenuHide?: boolean;
    singleClickEdit?: boolean;
    suppressClickEdit?: boolean;

    /** @deprecated Allows user to suppress certain keyboard events */
    suppressKeyboardEvent?: (params: SuppressKeyboardEventParams) => boolean;

    stopEditingWhenGridLosesFocus?: boolean;
    debug?: boolean;
    icons?: any; // should be typed
    angularCompileRows?: boolean;
    angularCompileFilters?: boolean;

    suppressLoadingOverlay?: boolean;
    suppressNoRowsOverlay?: boolean;
    suppressAutoSize?: boolean;
    autoSizePadding?: number;
    skipHeaderOnAutoSize?: boolean;
    animateRows?: boolean;
    suppressColumnMoveAnimation?: boolean;
    suppressMovableColumns?: boolean;
    suppressDragLeaveHidesColumns?: boolean;
    suppressMakeColumnVisibleAfterUnGroup?: boolean;
    suppressParentsInRowNodes?: boolean;
    suppressFieldDotNotation?: boolean;
    suppressCopyRowsToClipboard?: boolean;
    copyHeadersToClipboard?: boolean;
    clipboardDeliminator?: string;
    suppressClipboardPaste?: boolean;
    suppressClipboardApi?: boolean;
    suppressLastEmptyLineOnPaste?: boolean;
    suppressAggFuncInHeader?: boolean;
    suppressAggAtRootLevel?: boolean;
    suppressFocusAfterRefresh?: boolean;
    rowModelType?: string;
    pivotMode?: boolean;
    pivotColumnGroupTotals?: string;
    pivotRowTotals?: string;
    suppressExpandablePivotGroups?: boolean;

    suppressEnterpriseResetOnNewColumns?: boolean;
    // enterprise only
    enableRangeSelection?: boolean;
    enableRangeHandle?: boolean;
    enableFillHandle?: boolean;
    fillHandleDirection?: string;
    suppressMultiRangeSelection?: boolean;
    rowGroupPanelShow?: string;
    pivotPanelShow?: string;
    suppressContextMenu?: boolean;
    allowContextMenuWithControlKey?: boolean;

    /** @deprecated - no longer needed, transaction updates keep group state */
    rememberGroupStateWhenNewData?: boolean;
    viewportRowModelPageSize?: number;
    viewportRowModelBufferSize?: number;
    enableCellChangeFlash?: boolean;
    cellFlashDelay?: number;
    cellFadeDelay?: number;
    allowShowChangeAfterFilter?: boolean;
    quickFilterText?: string;
    cacheQuickFilter?: boolean;
    aggFuncs?: { [key: string]: IAggFunc; };
    suppressColumnVirtualisation?: boolean;
    functionsReadOnly?: boolean;
    functionsPassive?: boolean;
    maxConcurrentDatasourceRequests?: number;
    maxBlocksInCache?: number;
    purgeClosedRowNodes?: boolean;
    domLayout?: string;
    suppressChangeDetection?: boolean;
    aggregateOnlyChangedColumns?: boolean;
    valueCache?: boolean;
    valueCacheNeverExpires?: boolean;
    batchUpdateWaitMillis?: number;
    asyncTransactionWaitMillis?: number;
    suppressRowTransform?: boolean;
    /** @deprecated */
    suppressSetColumnStateEvents?: boolean;
    suppressColumnStateEvents?: boolean;
    allowDragFromColumnsToolPanel?: boolean;
    suppressMaxRenderedRowRestriction?: boolean;
    excludeChildrenWhenTreeDataFiltering?: boolean;
    undoRedoCellEditing?: boolean;
    undoRedoCellEditingLimit?: number;

    cacheOverflowSize?: number;
    infiniteInitialRowCount?: number;
    paginationPageSize?: number;
    cacheBlockSize?: number;
    blockLoadDebounceMillis?: number;
    paginationAutoPageSize?: boolean;
    suppressPaginationPanel?: boolean;

    pagination?: boolean;
    paginateChildRows?: boolean;
    editType?: string;
    suppressTouch?: boolean;
    suppressAsyncEvents?: boolean;

    embedFullWidthRows?: boolean;
    /** @deprecated */
    deprecatedEmbedFullWidthRows?: boolean;

    //This is an array of ExcelStyle, but because that class lives on the enterprise project is referenced as any from the client project
    excelStyles?: any[];
    /** @deprecated Use floatingFilter on the colDef instead */
    floatingFilter?: boolean;
    suppressExcelExport?: boolean;
    suppressCsvExport?: boolean;

    // these should really be deprecated, as the user should be using the default
    // column definitions for specifying column defaults.
    colWidth?: number;
    minColWidth?: number;
    maxColWidth?: number;

    suppressPropertyNamesCheck?: boolean;
    serverSideSortingAlwaysResets?: boolean;
<<<<<<< HEAD
=======
    serverSideFilteringAlwaysResets?: boolean;
    serverSideStoreType?: ServerSideStoreType;

    getServerSideStoreParams?: (params: GetServerSideStoreParamsParams) => ServerSideStoreParams;
    isServerSideGroupOpenByDefault?: (params: IsServerSideGroupOpenByDefaultParams) => boolean;
>>>>>>> 338ea6d7

    statusBar?: {
        statusPanels: StatusPanelDef[];
    };

    // just set once
    localeText?: any;
    localeTextFunc?: (key: string, defaultValue: string) => string;
    suppressAnimationFrame?: boolean;
    defaultColGroupDef?: ColGroupDef;
    defaultColDef?: ColDef;
    defaultExportParams?: CsvExportParams;

    pivotSuppressAutoColumn?: boolean;
    groupSuppressAutoColumn?: boolean;
    groupSelectsChildren?: boolean;
    groupSelectsFiltered?: boolean;
    groupIncludeFooter?: boolean;
    groupIncludeTotalFooter?: boolean;
    groupUseEntireRow?: boolean;
    groupRemoveSingleChildren?: boolean;
    groupRemoveLowestSingleChildren?: boolean;
    groupHideOpenParents?: boolean;
    groupMultiAutoColumn?: boolean;
    groupSuppressBlankHeader?: boolean;
    autoGroupColumnDef?: ColDef;
    enableOldSetFilterModel?: boolean;
    enableCharts?: boolean;

    // changeable, but no immediate impact
    context?: any;
    rowStyle?: any;
    rowClass?: string | string[];
    groupDefaultExpanded?: number;
    alignedGrids?: GridOptions[];

    rowSelection?: string;
    suppressRowDeselection?: boolean;

    /** @deprecated - rowDeselection is now true by default and should be suppressed by using suppressRowDeselection */
    rowDeselection?: boolean;

    rowMultiSelectWithClick?: boolean;
    isRowSelectable?: IsRowSelectable;
    overlayLoadingTemplate?: string;
    overlayNoRowsTemplate?: string;
    rowHeight?: number;
    detailRowHeight?: number;
    popupParent?: HTMLElement;

    masterDetail?: boolean;
    keepDetailRows?: boolean;
    keepDetailRowsCount?: number;
    isRowMaster?: IsRowMaster;
    detailCellRenderer?: { new(): ICellRendererComp; } | ICellRendererFunc | string;
    detailCellRendererFramework?: any;
    detailCellRendererParams?: any;
    detailRowAutoHeight?: boolean;

    // changeable with impact
    rowData?: any[];
    pinnedTopRowData?: any[];
    pinnedBottomRowData?: any[];
    sideBar?: SideBarDef | string | boolean;
    columnDefs?: (ColDef | ColGroupDef)[];
    columnTypes?: { [key: string]: ColDef; };
    datasource?: IDatasource;
    viewportDatasource?: IViewportDatasource;
    serverSideDatasource?: IServerSideDatasource;

    // in properties
    headerHeight?: number;
    pivotHeaderHeight?: number;
    groupHeaderHeight?: number;
    pivotGroupHeaderHeight?: number;
    floatingFiltersHeight?: number;

    /******************************************************************************************************
     * If you change the callbacks on this interface, you must also update PropertyKeys to be consistent. *
     ******************************************************************************************************/

    // callbacks
    paginationNumberFormatter?: (params: PaginationNumberFormatterParams) => string;
    postProcessPopup?: (params: PostProcessPopupParams) => void;
    frameworkComponents?: { [p: string]: { new(): any; }; } | any;
    components?: { [p: string]: AgGridRegisteredComponentInput<IComponent<any>>; };
    dateComponent?: string | { new(): IDateComp; };
    dateComponentFramework?: any;
    groupRowRenderer?: { new(): ICellRendererComp; } | ICellRendererFunc | string;
    groupRowRendererFramework?: any;
    groupRowRendererParams?: any;
    /** @deprecated - this is now groupRowRendererParams.innerRenderer */
    groupRowInnerRenderer?: { new(): ICellRendererComp; } | ICellRendererFunc | string;
    /** @deprecated - this is now groupRowRendererParams.innerRendererFramework */
    groupRowInnerRendererFramework?: any;
    createChartContainer?: (params: ChartRef) => void;
    fillOperation?: (params: FillOperationParams) => any;

    isExternalFilterPresent?(): boolean;

    doesExternalFilterPass?(node: RowNode): boolean;

    getRowStyle?: Function;
    getRowClass?: (params: any) => (string | string[]);
    rowClassRules?: { [cssClassName: string]: (((params: any) => boolean) | string); };
    getRowHeight?: Function;
    sendToClipboard?: (params: any) => void;
    processDataFromClipboard?: (params: ProcessDataFromClipboardParams) => string[][] | null;

    navigateToNextHeader?: (params: NavigateToNextHeaderParams) => HeaderPosition;
    tabToNextHeader?: (params: TabToNextHeaderParams) => HeaderPosition;

    navigateToNextCell?: (params: NavigateToNextCellParams) => CellPosition;
    tabToNextCell?: (params: TabToNextCellParams) => CellPosition;

    getDocument?: () => Document;
    defaultGroupSortComparator?: (nodeA: RowNode, nodeB: RowNode) => number;

    loadingCellRenderer?: { new(): ICellRenderer; } | string;
    loadingCellRendererFramework?: any;
    loadingCellRendererParams?: any;

    loadingOverlayComponent?: { new(): ILoadingOverlayComp; } | string;
    loadingOverlayComponentFramework?: any;
    loadingOverlayComponentParams?: any;

    noRowsOverlayComponent?: { new(): INoRowsOverlayComp; } | string;
    noRowsOverlayComponentFramework?: any;
    noRowsOverlayComponentParams?: any;

    fullWidthCellRenderer?: { new(): ICellRendererComp; } | ICellRendererFunc | string;
    fullWidthCellRendererFramework?: any;
    fullWidthCellRendererParams?: any;

    isFullWidthCell?(rowNode: RowNode): boolean;

    groupRowAggNodes?(nodes: RowNode[]): any;

    getBusinessKeyForNode?(node: RowNode): string;

    getDataPath?: GetDataPath;
    treeData?: boolean;
    isServerSideGroup?: IsServerSideGroup;
    getServerSideGroupKey?: GetServerSideGroupKey;
    getContextMenuItems?: GetContextMenuItems;
    getMainMenuItems?: GetMainMenuItems;
    getChartToolbarItems?: GetChartToolbarItems;
    getRowNodeId?: GetRowNodeIdFunc;

    getChildCount?(dataItem: any): number;

    processRowPostCreate?(params: ProcessRowParams): void;

    processCellForClipboard?(params: ProcessCellForExportParams): any;

    processHeaderForClipboard?(params: ProcessHeaderForExportParams): any;

    processCellFromClipboard?(params: ProcessCellForExportParams): any;

    processSecondaryColDef?(colDef: ColDef): void;

    processSecondaryColGroupDef?(colGroupDef: ColGroupDef): void;

    postSort?(nodes: RowNode[]): void;

    chartThemes?: string[];

    customChartThemes?: { [name: string]: AgChartTheme };

    chartThemeOverrides?: AgChartThemeOverrides;

    /** @deprecated */
    processChartOptions?(params: ProcessChartOptionsParams): ChartOptions<any>;

    /**********************************************************************************************************
     * If you change the events on this interface, you do *not* need to update PropertyKeys to be consistent, *
     * as event callbacks are automatically generated.                                                        *
     **********************************************************************************************************/

    // events
    onColumnEverythingChanged?(event: ColumnEverythingChangedEvent): void;

    onToolPanelVisibleChanged?(event: ToolPanelVisibleChangedEvent): void;

    onNewColumnsLoaded?(event: NewColumnsLoadedEvent): void;

    onColumnPivotModeChanged?(event: ColumnPivotModeChangedEvent): void;

    onColumnRowGroupChanged?(event: ColumnRowGroupChangedEvent): void;

    onColumnPivotChanged?(event: ColumnPivotChangedEvent): void;

    onGridColumnsChanged?(event: GridColumnsChangedEvent): void;

    onColumnValueChanged?(event: ColumnValueChangedEvent): void;

    onColumnMoved?(event: ColumnMovedEvent): void;

    onColumnVisible?(event: ColumnVisibleEvent): void;

    onColumnPinned?(event: ColumnPinnedEvent): void;

    onColumnGroupOpened?(event: ColumnGroupOpenedEvent): void;

    onColumnResized?(event: ColumnResizedEvent): void;

    onDisplayedColumnsChanged?(event: DisplayedColumnsChangedEvent): void;

    onVirtualColumnsChanged?(event: VirtualColumnsChangedEvent): void;

    onRowGroupOpened?(event: RowGroupOpenedEvent): void;

    onRowDataChanged?(event: RowDataChangedEvent): void;

    onRowDataUpdated?(event: RowDataUpdatedEvent): void;

    onPinnedRowDataChanged?(event: PinnedRowDataChangedEvent): void;

    onRangeSelectionChanged?(event: RangeSelectionChangedEvent): void;

    onColumnRowGroupChangeRequest?(event: ColumnRowGroupChangeRequestEvent): void;

    onColumnPivotChangeRequest?(event: ColumnPivotChangeRequestEvent): void;

    onColumnValueChangeRequest?(event: ColumnValueChangeRequestEvent): void;

    onColumnAggFuncChangeRequest?(event: ColumnAggFuncChangeRequestEvent): void;

    onModelUpdated?(event: ModelUpdatedEvent): void;

    onCellKeyDown?(event: CellKeyDownEvent): void;

    onCellKeyPress?(event: CellKeyPressEvent): void;

    onCellClicked?(event: CellClickedEvent): void;

    onCellMouseDown?(event: CellMouseDownEvent): void;

    onCellDoubleClicked?(event: CellDoubleClickedEvent): void;

    onCellContextMenu?(event: CellContextMenuEvent): void;

    onCellValueChanged?(event: CellValueChangedEvent): void;

    onCellMouseOver?(event: CellMouseOverEvent): void;

    onCellMouseOut?(event: CellMouseOutEvent): void;

    onRowValueChanged?(event: RowValueChangedEvent): void;

    onRowEditingStarted?(event: RowEditingStartedEvent): void;

    onRowEditingStopped?(event: RowEditingStoppedEvent): void;

    onCellEditingStarted?(event: CellEditingStartedEvent): void;

    onCellEditingStopped?(event: CellEditingStoppedEvent): void;

    onCellFocused?(event: CellFocusedEvent): void;

    onRowSelected?(event: RowSelectedEvent): void;

    onSelectionChanged?(event: SelectionChangedEvent): void;

    onFilterChanged?(event: FilterChangedEvent): void;

    onFilterModified?(event: FilterModifiedEvent): void;

    onSortChanged?(event: SortChangedEvent): void;

    onVirtualRowRemoved?(event: VirtualRowRemovedEvent): void;

    onRowClicked?(event: RowClickedEvent): void;

    onRowDoubleClicked?(event: RowDoubleClickedEvent): void;

    onGridReady?(event: GridReadyEvent): void;

    onViewportChanged?(event: ViewportChangedEvent): void;

    onDragStarted?(event: DragStartedEvent): void;

    onDragStopped?(event: DragStoppedEvent): void;

    onPaginationChanged?(event: PaginationChangedEvent): void;

    onRowDragEnter?(event: RowDragEvent): void;

    onRowDragMove?(event: RowDragEvent): void;

    onRowDragLeave?(event: RowDragEvent): void;

    onRowDragEnd?(event: RowDragEvent): void;

    onPasteStart?(event: PasteStartEvent): void;

    onPasteEnd?(event: PasteEndEvent): void;

    onFillStart?(event: FillStartEvent): void;

    onFillEnd?(event: FillEndEvent): void;

    onBodyScroll?(event: BodyScrollEvent): void;

    onFirstDataRendered?(event: FirstDataRenderedEvent): void;

    onExpandOrCollapseAll?(event: ExpandCollapseAllEvent): void;

    onChartCreated?(event: ChartCreated): void;

    onChartRangeSelectionChanged?(event: ChartRangeSelectionChanged): void;

    onChartOptionsChanged?(event: ChartOptionsChanged): void;

    onChartDestroyed?(event: ChartDestroyed): void;

    onComponentStateChanged?(event: ComponentStateChangedEvent): void;

<<<<<<< HEAD
=======
    onAsyncTransactionsFlushed?(event: AsyncTransactionsFlushed): void;

>>>>>>> 338ea6d7
    /** @deprecated */
    onGridSizeChanged?(event: any): void;

    // apis, set by the grid on init
    api?: GridApi | null; // change to typed
    columnApi?: ColumnApi | null; // change to typed
}

export interface FillOperationParams {
    event: MouseEvent;
    values: any[];
    initialValues: any[];
    currentIndex: number;
    currentCellValue: any;
    api: GridApi;
    columnApi: ColumnApi;
    context: any;
    direction: string; // up, down, left or right
    column?: Column; // only present if up / down
    rowNode?: RowNode; // only present if left / right,
}

export interface GetDataPath {
    (data: any): string[];
}

export interface IsServerSideGroup {
    (dataItem: any): boolean;
}

<<<<<<< HEAD
=======
export interface IsApplyServerSideTransaction {
    (params: IsApplyServerSideTransactionParams): boolean;
}

export interface IsApplyServerSideTransactionParams {
    transaction: ServerSideTransaction,
    parentNode: RowNode,
    storeInfo: any
}

>>>>>>> 338ea6d7
export interface GetServerSideGroupKey {
    (dataItem: any): string;
}

export interface IsRowMaster {
    (dataItem: any): boolean;
}

export interface IsRowSelectable {
    (node: RowNode): boolean;
}

export interface ProcessChartOptionsParams {
    type: ChartType;
    options: ChartOptions<any>;
}

export interface ProcessChartParams {
    type: ChartType;
    options: AgChartOptions;
    chart: any;
}

export interface GetContextMenuItemsParams {
    defaultItems: string[] | undefined;
    column: Column;
    node: RowNode;
    value: any;
    api: GridApi | null | undefined;
    columnApi: ColumnApi | null | undefined;
    context: any;
}

export interface GetContextMenuItems {
    (params: GetContextMenuItemsParams): (string | MenuItemDef)[];
}

export interface GetChartToolbarItemsParams {
    defaultItems?: ChartMenuOptions[];
    api?: GridApi | null;
    columnApi?: ColumnApi | null;
}

export interface GetChartToolbarItems {
    (params: GetChartToolbarItemsParams): ChartMenuOptions[];
}

export interface MenuItemDef {
    name: string;
    disabled?: boolean;
    shortcut?: string;
    action?: () => void;
    checked?: boolean;
    icon?: HTMLElement | string;
    subMenu?: (MenuItemDef | string)[] | IComponent<any>;
    cssClasses?: string[];
    tooltip?: string;
}

export interface GetMainMenuItemsParams {
    column: Column;
    api: GridApi | null | undefined;
    columnApi: ColumnApi | null | undefined;
    context: any;
    defaultItems: string[];
}

export interface GetMainMenuItems {
    (params: GetMainMenuItemsParams): (string | MenuItemDef)[];
}

export interface GetRowNodeIdFunc {
    (data: any): string;
}

export interface ProcessRowParams {
    eRow: HTMLElement;
    ePinnedLeftRow: HTMLElement;
    ePinnedRightRow: HTMLElement;
    rowIndex: number;
    node: RowNode;
    api: GridApi;
    columnApi: ColumnApi;
    addRenderedRowListener: (eventType: string, listener: Function) => void;
    context: any;
}

export interface NavigateToNextHeaderParams {
    key: string;
    previousHeaderPosition: HeaderPosition;
    nextHeaderPosition: HeaderPosition;
    event: KeyboardEvent;
    headerRowCount: number;
}

export interface TabToNextHeaderParams {
    backwards: boolean;
    previousHeaderPosition: HeaderPosition;
    nextHeaderPosition: HeaderPosition;
    headerRowCount: number;
}

export interface NavigateToNextCellParams {
    key: number;
    previousCellPosition: CellPosition;
    nextCellPosition: CellPosition;
    event: KeyboardEvent;
}

export interface TabToNextCellParams {
    backwards: boolean;
    editing: boolean;
    previousCellPosition: CellPosition;
    nextCellPosition: CellPosition;
}

export interface PostProcessPopupParams {
    // if popup is for a column, this gives the Column
    column?: Column | null;
    // if popup is for a row, this gives the RowNode
    rowNode?: RowNode;
    // the popup we are showing
    ePopup: HTMLElement;
    // The different types are: 'contextMenu', 'columnMenu', 'aggFuncSelect', 'popupCellEditor'
    type: string;
    // if the popup is as a result of a button click (eg menu button), this is the component that the user clicked
    eventSource?: HTMLElement | null;
    // if the popup is as a result of a click or touch, this is the event - eg user showing context menu
    mouseEvent?: MouseEvent | Touch | null;
}

export interface PaginationNumberFormatterParams {
    value: number;
}

export interface ProcessDataFromClipboardParams {
    data: string[][];
}

export interface ChartRef {
    chart: any;
    chartElement: HTMLElement;
    destroyChart: () => void;
<<<<<<< HEAD
=======
}

export enum ServerSideStoreType {
    Full = 'full',
    Partial = 'partial'
}

export interface ServerSideStoreParams {
    storeType?: ServerSideStoreType;
    maxBlocksInCache?: number;
    cacheBlockSize?: number;
}

export interface GetServerSideStoreParamsParams {
    level: number;
    parentRowNode?: RowNode;
    rowGroupColumns: Column[];
    pivotColumns: Column[];
    pivotMode: boolean;
}

export interface IsServerSideGroupOpenByDefaultParams {
    data: any;
    rowNode: RowNode;
>>>>>>> 338ea6d7
}<|MERGE_RESOLUTION|>--- conflicted
+++ resolved
@@ -14,10 +14,7 @@
 import { IServerSideDatasource } from "../interfaces/iServerSideDatasource";
 import { CsvExportParams, ProcessCellForExportParams, ProcessHeaderForExportParams } from "../interfaces/exportParams";
 import {
-<<<<<<< HEAD
-=======
     AsyncTransactionsFlushed,
->>>>>>> 338ea6d7
     BodyScrollEvent,
     CellClickedEvent,
     CellContextMenuEvent,
@@ -266,14 +263,11 @@
 
     suppressPropertyNamesCheck?: boolean;
     serverSideSortingAlwaysResets?: boolean;
-<<<<<<< HEAD
-=======
     serverSideFilteringAlwaysResets?: boolean;
     serverSideStoreType?: ServerSideStoreType;
 
     getServerSideStoreParams?: (params: GetServerSideStoreParamsParams) => ServerSideStoreParams;
     isServerSideGroupOpenByDefault?: (params: IsServerSideGroupOpenByDefaultParams) => boolean;
->>>>>>> 338ea6d7
 
     statusBar?: {
         statusPanels: StatusPanelDef[];
@@ -592,11 +586,8 @@
 
     onComponentStateChanged?(event: ComponentStateChangedEvent): void;
 
-<<<<<<< HEAD
-=======
     onAsyncTransactionsFlushed?(event: AsyncTransactionsFlushed): void;
 
->>>>>>> 338ea6d7
     /** @deprecated */
     onGridSizeChanged?(event: any): void;
 
@@ -627,8 +618,6 @@
     (dataItem: any): boolean;
 }
 
-<<<<<<< HEAD
-=======
 export interface IsApplyServerSideTransaction {
     (params: IsApplyServerSideTransactionParams): boolean;
 }
@@ -639,7 +628,6 @@
     storeInfo: any
 }
 
->>>>>>> 338ea6d7
 export interface GetServerSideGroupKey {
     (dataItem: any): string;
 }
@@ -783,8 +771,6 @@
     chart: any;
     chartElement: HTMLElement;
     destroyChart: () => void;
-<<<<<<< HEAD
-=======
 }
 
 export enum ServerSideStoreType {
@@ -809,5 +795,4 @@
 export interface IsServerSideGroupOpenByDefaultParams {
     data: any;
     rowNode: RowNode;
->>>>>>> 338ea6d7
 }