import { Logger, LoggerFactory } from '../logger';
import { ColumnUtils } from './columnUtils';
import {AbstractColDef, ColDef, ColGroupDef} from "../entities/colDef";
import { ColumnKeyCreator } from "./columnKeyCreator";
import { OriginalColumnGroupChild } from "../entities/originalColumnGroupChild";
import { OriginalColumnGroup } from "../entities/originalColumnGroup";
import { Column } from "../entities/column";
import { Autowired, Bean, Qualifier } from "../context/context";
import { DefaultColumnTypes } from "../entities/defaultColumnTypes";
import { BeanStub } from "../context/beanStub";
import { Constants } from "../constants/constants";
import { assign, iterateObject, mergeDeep } from '../utils/object';
import { attrToNumber, attrToBoolean, find } from '../utils/generic';
import { removeFromArray } from '../utils/array';

// takes ColDefs and ColGroupDefs and turns them into Columns and OriginalGroups
@Bean('columnFactory')
export class ColumnFactory extends BeanStub {

    @Autowired('columnUtils') private columnUtils: ColumnUtils;

    private logger: Logger;

    private setBeans(@Qualifier('loggerFactory') loggerFactory: LoggerFactory) {
        this.logger = loggerFactory.create('ColumnFactory');
    }

    public createColumnTree(defs: (ColDef | ColGroupDef)[] | null, primaryColumns: boolean, existingTree?: OriginalColumnGroupChild[])
        : { columnTree: OriginalColumnGroupChild[], treeDept: number; } {

        // column key creator dishes out unique column id's in a deterministic way,
        // so if we have two grids (that could be master/slave) with same column definitions,
        // then this ensures the two grids use identical id's.
        const columnKeyCreator = new ColumnKeyCreator();

        const {existingCols, existingGroups, existingColKeys} = this.extractExistingTreeData(existingTree);
        columnKeyCreator.addExistingKeys(existingColKeys);

        // create am unbalanced tree that maps the provided definitions
        const unbalancedTree = this.recursivelyCreateColumns(defs, 0, primaryColumns,
<<<<<<< HEAD
            existingColsCopy, columnKeyCreator, null);
=======
            existingCols, columnKeyCreator, existingGroups);
>>>>>>> 558c6ff6
        const treeDept = this.findMaxDept(unbalancedTree, 0);
        this.logger.log('Number of levels for grouped columns is ' + treeDept);
        const columnTree = this.balanceColumnTree(unbalancedTree, 0, treeDept, columnKeyCreator);

        const deptFirstCallback = (child: OriginalColumnGroupChild, parent: OriginalColumnGroup) => {
            if (child instanceof OriginalColumnGroup) {
                child.setupExpandable();
            }
            // we set the original parents at the end, rather than when we go along, as balancing the tree
            // adds extra levels into the tree. so we can only set parents when balancing is done.
            child.setOriginalParent(parent);
        };

        this.columnUtils.depthFirstOriginalTreeSearch(null, columnTree, deptFirstCallback);

        return {
            columnTree,
            treeDept
        };
    }

<<<<<<< HEAD
    public createForAutoGroups(autoGroupCols: Column[] | null, gridBalancedTree: OriginalColumnGroupChild[]): OriginalColumnGroupChild[] {
=======
    private extractExistingTreeData(existingTree?: OriginalColumnGroupChild[]):
        {
            existingCols: Column[],
            existingGroups: OriginalColumnGroup[],
            existingColKeys: string[]
        }  {

        const existingCols: Column[] = [];
        const existingGroups: OriginalColumnGroup[] = [];
        const existingColKeys: string[] = [];

        if (existingTree) {
            this.columnUtils.depthFirstOriginalTreeSearch(null, existingTree, (item: OriginalColumnGroupChild) => {
                if (item instanceof OriginalColumnGroup) {
                    const group = item;
                    existingGroups.push(group);
                } else {
                    const col = item as Column;
                    existingColKeys.push(col.getId());
                    existingCols.push(col);
                }
            });
        }

        return {existingCols, existingGroups, existingColKeys};
    }

    public createForAutoGroups(autoGroupCols: Column[], gridBalancedTree: OriginalColumnGroupChild[]): OriginalColumnGroupChild[] {
>>>>>>> 558c6ff6
        const autoColBalancedTree: OriginalColumnGroupChild[] = [];
        autoGroupCols.forEach(col => {
            const fakeTreeItem = this.createAutoGroupTreeItem(gridBalancedTree, col);
            autoColBalancedTree.push(fakeTreeItem);
        });

        return autoColBalancedTree;
    }

    private createAutoGroupTreeItem(balancedColumnTree: OriginalColumnGroupChild[], column: Column): OriginalColumnGroupChild {

        const dept = this.findDepth(balancedColumnTree);

        // at the end, this will be the top of the tree item.
        let nextChild: OriginalColumnGroupChild = column;

        for (let i = dept - 1; i >= 0; i--) {
            const autoGroup = new OriginalColumnGroup(
                null,
                `FAKE_PATH_${column.getId()}}_${i}`,
                true,
                i
            );
            this.context.createBean(autoGroup);
            autoGroup.setChildren([nextChild]);
            nextChild.setOriginalParent(autoGroup);
            nextChild = autoGroup;
        }

        // at this point, the nextChild is the top most item in the tree
        return nextChild;
    }

    private findDepth(balancedColumnTree: OriginalColumnGroupChild[]): number {
        let dept = 0;
        let pointer = balancedColumnTree;

        while (pointer && pointer[0] && pointer[0] instanceof OriginalColumnGroup) {
            dept++;
            pointer = (pointer[0] as OriginalColumnGroup).getChildren();
        }
        return dept;
    }

    private balanceColumnTree(
        unbalancedTree: OriginalColumnGroupChild[],
        currentDept: number,
        columnDept: number,
        columnKeyCreator: ColumnKeyCreator
    ): OriginalColumnGroupChild[] {

        const result: OriginalColumnGroupChild[] = [];

        // go through each child, for groups, recurse a level deeper,
        // for columns we need to pad
        for (let i = 0; i < unbalancedTree.length; i++) {
            const child = unbalancedTree[i];
            if (child instanceof OriginalColumnGroup) {
                // child is a group, all we do is go to the next level of recursion
                const originalGroup = child;
                const newChildren = this.balanceColumnTree(originalGroup.getChildren(),
                    currentDept + 1, columnDept, columnKeyCreator);
                originalGroup.setChildren(newChildren);
                result.push(originalGroup);
            } else {
                // child is a column - so here we add in the padded column groups if needed
                let firstPaddedGroup: OriginalColumnGroup | undefined;
                let currentPaddedGroup: OriginalColumnGroup | undefined;

                // this for loop will NOT run any loops if no padded column groups are needed
                for (let j = columnDept - 1; j >= currentDept; j--) {
                    const newColId = columnKeyCreator.getUniqueKey(null, null);
                    const colGroupDefMerged = this.createMergedColGroupDef(null);

                    const paddedGroup = new OriginalColumnGroup(colGroupDefMerged, newColId, true, currentDept);
                    this.context.createBean(paddedGroup);

                    if (currentPaddedGroup) {
                        currentPaddedGroup.setChildren([paddedGroup]);
                    }

                    currentPaddedGroup = paddedGroup;

                    if (!firstPaddedGroup) {
                        firstPaddedGroup = currentPaddedGroup;
                    }
                }

                // likewise this if statement will not run if no padded groups
                if (firstPaddedGroup) {
                    result.push(firstPaddedGroup);
                    const hasGroups = unbalancedTree.some(child => child instanceof OriginalColumnGroup);

                    if (hasGroups) {
                        currentPaddedGroup.setChildren([child]);
                        continue;
                    } else {
                        currentPaddedGroup.setChildren(unbalancedTree);
                        break;
                    }
                }

                result.push(child);
            }
        }

        return result;
    }

    private findMaxDept(treeChildren: OriginalColumnGroupChild[], dept: number): number {
        let maxDeptThisLevel = dept;

        for (let i = 0; i < treeChildren.length; i++) {
            const abstractColumn = treeChildren[i];
            if (abstractColumn instanceof OriginalColumnGroup) {
                const originalGroup = abstractColumn;
                const newDept = this.findMaxDept(originalGroup.getChildren(), dept + 1);
                if (maxDeptThisLevel < newDept) {
                    maxDeptThisLevel = newDept;
                }
            }
        }

        return maxDeptThisLevel;
    }

    private recursivelyCreateColumns(
        defs: (ColDef | ColGroupDef)[],
        level: number,
        primaryColumns: boolean,
        existingColsCopy: Column[],
        columnKeyCreator: ColumnKeyCreator,
<<<<<<< HEAD
        parent: OriginalColumnGroup | null
=======
        existingGroups: OriginalColumnGroup[]
>>>>>>> 558c6ff6
    ): OriginalColumnGroupChild[] {

        const result: OriginalColumnGroupChild[] = [];

        if (!defs) { return result; }

        defs.forEach((def: ColDef | ColGroupDef) => {
            let newGroupOrColumn: OriginalColumnGroupChild;

            if (this.isColumnGroup(def)) {
                newGroupOrColumn = this.createColumnGroup(primaryColumns, def as ColGroupDef, level, existingColsCopy,
<<<<<<< HEAD
                    columnKeyCreator, parent);
=======
                    columnKeyCreator, existingGroups);
>>>>>>> 558c6ff6
            } else {
                newGroupOrColumn = this.createColumn(primaryColumns, def as ColDef, existingColsCopy, columnKeyCreator, parent);
            }

            result.push(newGroupOrColumn);
        });

        return result;
    }

    private createColumnGroup(
        primaryColumns: boolean,
        colGroupDef: ColGroupDef,
        level: number,
        existingColumns: Column[],
        columnKeyCreator: ColumnKeyCreator,
<<<<<<< HEAD
        parent: OriginalColumnGroup | null
=======
        existingGroups: OriginalColumnGroup[]
>>>>>>> 558c6ff6
    ): OriginalColumnGroup {
        const colGroupDefMerged = this.createMergedColGroupDef(colGroupDef);
        const groupId = columnKeyCreator.getUniqueKey(colGroupDefMerged.groupId, null);
        const originalGroup = new OriginalColumnGroup(colGroupDefMerged, groupId, false, level);

        this.context.createBean(originalGroup);

        const existingGroup = this.findExistingGroup(colGroupDef, existingGroups);
        if (existingGroup && existingGroup.isExpanded()) {
            originalGroup.setExpanded(true);
        }

        const children = this.recursivelyCreateColumns(colGroupDefMerged.children,
<<<<<<< HEAD
            level + 1, primaryColumns, existingColumns, columnKeyCreator, originalGroup);
=======
            level + 1, primaryColumns, existingColumns, columnKeyCreator, existingGroups);
>>>>>>> 558c6ff6

        originalGroup.setChildren(children);

        return originalGroup;
    }

    private createMergedColGroupDef(colGroupDef: ColGroupDef): ColGroupDef {
        const colGroupDefMerged: ColGroupDef = {} as ColGroupDef;
        assign(colGroupDefMerged, this.gridOptionsWrapper.getDefaultColGroupDef());
        assign(colGroupDefMerged, colGroupDef);
        this.checkForDeprecatedItems(colGroupDefMerged);

        return colGroupDefMerged;
    }

    private createColumn(
        primaryColumns: boolean,
        colDef: ColDef,
        existingColsCopy: Column[],
        columnKeyCreator: ColumnKeyCreator,
        parent: OriginalColumnGroup | null
    ): Column {
        const colDefMerged = this.mergeColDefs(colDef);

        this.checkForDeprecatedItems(colDefMerged);

        // see if column already exists
        let column = this.findExistingColumn(colDef, existingColsCopy);

        if (!column) {
            // no existing column, need to create one
            const colId = columnKeyCreator.getUniqueKey(colDefMerged.colId, colDefMerged.field);
            column = new Column(colDefMerged, colDef, colId, primaryColumns);
            this.context.createBean(column);
        } else {
            column.setColDef(colDefMerged, colDef);
            this.applyColumnState(column, colDefMerged);
        }

        return column;
    }

    private applyColumnState(column: Column, colDef: ColDef): void {
        // flex
        const flex = attrToNumber(colDef.flex);
        if (flex !== undefined) {
            column.setFlex(flex);
        }

        // width - we only set width if column is not flexing
        const noFlexThisCol = column.getFlex() <= 0;
        if (noFlexThisCol) {
            // both null and undefined means we skip, as it's not possible to 'clear' width (a column must have a width)
            const width = attrToNumber(colDef.width);
            if (width != null) {
                column.setActualWidth(width);
            }
        }

        // sort - anything but undefined will set sort, thus null or empty string will clear the sort
        if (colDef.sort !== undefined) {
            if (colDef.sort == Constants.SORT_ASC || colDef.sort == Constants.SORT_DESC) {
                column.setSort(colDef.sort);
            } else {
                column.setSort(undefined);
            }
        }

        // sorted at - anything but undefined, thus null will clear the sortIndex
        const sortIndex = attrToNumber(colDef.sortIndex);
        if (sortIndex !== undefined) {
            column.setSortIndex(sortIndex);
        }

        // hide - anything but undefined, thus null will clear the hide
        const hide = attrToBoolean(colDef.hide);
        if (hide !== undefined) {
            column.setVisible(!hide);
        }

        // pinned - anything but undefined, thus null or empty string will remove pinned
        if (colDef.pinned !== undefined) {
            column.setPinned(colDef.pinned);
        }
    }

    public findExistingColumn(newColDef: ColDef, existingColsCopy: Column[]): Column {
        const res: Column = find(existingColsCopy, existingCol => {

            const existingColDef = existingCol.getUserProvidedColDef();
            if (!existingColDef) { return false; }

            const newHasId = newColDef.colId != null;
            const newHasField = newColDef.field != null;

            if (newHasId) {
                return existingCol.getId() === newColDef.colId;
            }

            if (newHasField) {
                return existingColDef.field === newColDef.field;
            }

            // if no id or field present, then try object equivalence.
            if (existingColDef === newColDef) { return true; }

            return false;
        });

        // make sure we remove, so if user provided duplicate id, then we don't have more than
        // one column instance for colDef with common id
        if (res) {
            removeFromArray(existingColsCopy, res);
        }

        return res;
    }

    public findExistingGroup(newGroupDef: ColGroupDef, existingGroups: OriginalColumnGroup[]): OriginalColumnGroup | null {
        const res: OriginalColumnGroup | null = find(existingGroups, existingGroup => {

            const existingDef = existingGroup.getColGroupDef()
            if (!existingDef) { return false; }

            const newHasId = newGroupDef.groupId != null;

            if (newHasId) {
                return existingGroup.getId() === newGroupDef.groupId;
            }

            return false;
        });

        // make sure we remove, so if user provided duplicate id, then we don't have more than
        // one column instance for colDef with common id
        if (res) {
            removeFromArray(existingGroups, res);
        }

        return res;
    }

    public mergeColDefs(colDef: ColDef) {
        // start with empty merged definition
        const colDefMerged: ColDef = {} as ColDef;

        // merge properties from default column definitions
        const defaultColDef = this.gridOptionsWrapper.getDefaultColDef();
        mergeDeep(colDefMerged, defaultColDef, true, true);

        // merge properties from column type properties
        if (colDef.type || (defaultColDef && defaultColDef.type)) {
            // if type of both colDef and defaultColDef, then colDef gets preference
            const columnType = colDef.type ? colDef.type : defaultColDef.type;
            this.assignColumnTypes(columnType, colDefMerged);
        }

        // merge properties from column definitions
        mergeDeep(colDefMerged, colDef, true, true);

        return colDefMerged;
    }

    private assignColumnTypes(type: string | string[], colDefMerged: ColDef) {
        let typeKeys: string[];

        if (type instanceof Array) {
            const invalidArray = type.some(a => typeof a !== 'string');
            if (invalidArray) {
                console.warn("ag-grid: if colDef.type is supplied an array it should be of type 'string[]'");
            } else {
                typeKeys = type;
            }
        } else if (typeof type === 'string') {
            typeKeys = type.split(',');
        } else {
            console.warn("ag-grid: colDef.type should be of type 'string' | 'string[]'");
            return;
        }

        // merge user defined with default column types
        const allColumnTypes = assign({}, DefaultColumnTypes);
        const userTypes = this.gridOptionsWrapper.getColumnTypes() || {};

        iterateObject(userTypes, (key, value) => {
            if (key in allColumnTypes) {
                console.warn(`AG Grid: the column type '${key}' is a default column type and cannot be overridden.`);
            } else {
                allColumnTypes[key] = value;
            }
        });

        typeKeys.forEach((t) => {
            const typeColDef = allColumnTypes[t.trim()];
            if (typeColDef) {
                mergeDeep(colDefMerged, typeColDef, true, true);
            } else {
                console.warn("ag-grid: colDef.type '" + t + "' does not correspond to defined gridOptions.columnTypes");
            }
        });
    }

    private checkForDeprecatedItems(colDef: AbstractColDef) {
        if (colDef) {
            const colDefNoType = colDef as any; // take out the type, so we can access attributes not defined in the type
            if (colDefNoType.group !== undefined) {
                console.warn('ag-grid: colDef.group is invalid, please check documentation on how to do grouping as it changed in version 3');
            }
            if (colDefNoType.headerGroup !== undefined) {
                console.warn('ag-grid: colDef.headerGroup is invalid, please check documentation on how to do grouping as it changed in version 3');
            }
            if (colDefNoType.headerGroupShow !== undefined) {
                console.warn('ag-grid: colDef.headerGroupShow is invalid, should be columnGroupShow, please check documentation on how to do grouping as it changed in version 3');
            }

            if (colDefNoType.suppressRowGroup !== undefined) {
                console.warn('ag-grid: colDef.suppressRowGroup is deprecated, please use colDef.type instead');
            }
            if (colDefNoType.suppressAggregation !== undefined) {
                console.warn('ag-grid: colDef.suppressAggregation is deprecated, please use colDef.type instead');
            }

            if (colDefNoType.suppressRowGroup || colDefNoType.suppressAggregation) {
                console.warn('ag-grid: colDef.suppressAggregation and colDef.suppressRowGroup are deprecated, use allowRowGroup, allowPivot and allowValue instead');
            }

            if (colDefNoType.displayName) {
                console.warn("ag-grid: Found displayName " + colDefNoType.displayName + ", please use headerName instead, displayName is deprecated.");
                colDefNoType.headerName = colDefNoType.displayName;
            }
        }
    }

    // if object has children, we assume it's a group
    private isColumnGroup(abstractColDef: ColDef | ColGroupDef): boolean {
        return (abstractColDef as ColGroupDef).children !== undefined;
    }
}<|MERGE_RESOLUTION|>--- conflicted
+++ resolved
@@ -1,6 +1,6 @@
 import { Logger, LoggerFactory } from '../logger';
 import { ColumnUtils } from './columnUtils';
-import {AbstractColDef, ColDef, ColGroupDef} from "../entities/colDef";
+import { AbstractColDef, ColDef, ColGroupDef } from "../entities/colDef";
 import { ColumnKeyCreator } from "./columnKeyCreator";
 import { OriginalColumnGroupChild } from "../entities/originalColumnGroupChild";
 import { OriginalColumnGroup } from "../entities/originalColumnGroup";
@@ -38,11 +38,7 @@
 
         // create am unbalanced tree that maps the provided definitions
         const unbalancedTree = this.recursivelyCreateColumns(defs, 0, primaryColumns,
-<<<<<<< HEAD
-            existingColsCopy, columnKeyCreator, null);
-=======
             existingCols, columnKeyCreator, existingGroups);
->>>>>>> 558c6ff6
         const treeDept = this.findMaxDept(unbalancedTree, 0);
         this.logger.log('Number of levels for grouped columns is ' + treeDept);
         const columnTree = this.balanceColumnTree(unbalancedTree, 0, treeDept, columnKeyCreator);
@@ -64,9 +60,6 @@
         };
     }
 
-<<<<<<< HEAD
-    public createForAutoGroups(autoGroupCols: Column[] | null, gridBalancedTree: OriginalColumnGroupChild[]): OriginalColumnGroupChild[] {
-=======
     private extractExistingTreeData(existingTree?: OriginalColumnGroupChild[]):
         {
             existingCols: Column[],
@@ -95,8 +88,8 @@
     }
 
     public createForAutoGroups(autoGroupCols: Column[], gridBalancedTree: OriginalColumnGroupChild[]): OriginalColumnGroupChild[] {
->>>>>>> 558c6ff6
         const autoColBalancedTree: OriginalColumnGroupChild[] = [];
+
         autoGroupCols.forEach(col => {
             const fakeTreeItem = this.createAutoGroupTreeItem(gridBalancedTree, col);
             autoColBalancedTree.push(fakeTreeItem);
@@ -106,7 +99,6 @@
     }
 
     private createAutoGroupTreeItem(balancedColumnTree: OriginalColumnGroupChild[], column: Column): OriginalColumnGroupChild {
-
         const dept = this.findDepth(balancedColumnTree);
 
         // at the end, this will be the top of the tree item.
@@ -185,9 +177,9 @@
                 }
 
                 // likewise this if statement will not run if no padded groups
-                if (firstPaddedGroup) {
+                if (firstPaddedGroup && currentPaddedGroup) {
                     result.push(firstPaddedGroup);
-                    const hasGroups = unbalancedTree.some(child => child instanceof OriginalColumnGroup);
+                    const hasGroups = unbalancedTree.some(leaf => leaf instanceof OriginalColumnGroup);
 
                     if (hasGroups) {
                         currentPaddedGroup.setChildren([child]);
@@ -223,18 +215,13 @@
     }
 
     private recursivelyCreateColumns(
-        defs: (ColDef | ColGroupDef)[],
+        defs: (ColDef | ColGroupDef)[] | null,
         level: number,
         primaryColumns: boolean,
         existingColsCopy: Column[],
         columnKeyCreator: ColumnKeyCreator,
-<<<<<<< HEAD
-        parent: OriginalColumnGroup | null
-=======
         existingGroups: OriginalColumnGroup[]
->>>>>>> 558c6ff6
     ): OriginalColumnGroupChild[] {
-
         const result: OriginalColumnGroupChild[] = [];
 
         if (!defs) { return result; }
@@ -244,13 +231,9 @@
 
             if (this.isColumnGroup(def)) {
                 newGroupOrColumn = this.createColumnGroup(primaryColumns, def as ColGroupDef, level, existingColsCopy,
-<<<<<<< HEAD
-                    columnKeyCreator, parent);
-=======
                     columnKeyCreator, existingGroups);
->>>>>>> 558c6ff6
             } else {
-                newGroupOrColumn = this.createColumn(primaryColumns, def as ColDef, existingColsCopy, columnKeyCreator, parent);
+                newGroupOrColumn = this.createColumn(primaryColumns, def as ColDef, existingColsCopy, columnKeyCreator);
             }
 
             result.push(newGroupOrColumn);
@@ -265,14 +248,10 @@
         level: number,
         existingColumns: Column[],
         columnKeyCreator: ColumnKeyCreator,
-<<<<<<< HEAD
-        parent: OriginalColumnGroup | null
-=======
         existingGroups: OriginalColumnGroup[]
->>>>>>> 558c6ff6
     ): OriginalColumnGroup {
         const colGroupDefMerged = this.createMergedColGroupDef(colGroupDef);
-        const groupId = columnKeyCreator.getUniqueKey(colGroupDefMerged.groupId, null);
+        const groupId = columnKeyCreator.getUniqueKey(colGroupDefMerged.groupId || null, null);
         const originalGroup = new OriginalColumnGroup(colGroupDefMerged, groupId, false, level);
 
         this.context.createBean(originalGroup);
@@ -283,18 +262,14 @@
         }
 
         const children = this.recursivelyCreateColumns(colGroupDefMerged.children,
-<<<<<<< HEAD
-            level + 1, primaryColumns, existingColumns, columnKeyCreator, originalGroup);
-=======
             level + 1, primaryColumns, existingColumns, columnKeyCreator, existingGroups);
->>>>>>> 558c6ff6
 
         originalGroup.setChildren(children);
 
         return originalGroup;
     }
 
-    private createMergedColGroupDef(colGroupDef: ColGroupDef): ColGroupDef {
+    private createMergedColGroupDef(colGroupDef: ColGroupDef | null): ColGroupDef {
         const colGroupDefMerged: ColGroupDef = {} as ColGroupDef;
         assign(colGroupDefMerged, this.gridOptionsWrapper.getDefaultColGroupDef());
         assign(colGroupDefMerged, colGroupDef);
@@ -306,9 +281,8 @@
     private createColumn(
         primaryColumns: boolean,
         colDef: ColDef,
-        existingColsCopy: Column[],
-        columnKeyCreator: ColumnKeyCreator,
-        parent: OriginalColumnGroup | null
+        existingColsCopy: Column[] | null,
+        columnKeyCreator: ColumnKeyCreator
     ): Column {
         const colDefMerged = this.mergeColDefs(colDef);
 
@@ -374,8 +348,8 @@
         }
     }
 
-    public findExistingColumn(newColDef: ColDef, existingColsCopy: Column[]): Column {
-        const res: Column = find(existingColsCopy, existingCol => {
+    public findExistingColumn(newColDef: ColDef, existingColsCopy: Column[] | null): Column | null {
+        const res: Column | null = find(existingColsCopy, existingCol => {
 
             const existingColDef = existingCol.getUserProvidedColDef();
             if (!existingColDef) { return false; }
@@ -399,7 +373,7 @@
 
         // make sure we remove, so if user provided duplicate id, then we don't have more than
         // one column instance for colDef with common id
-        if (res) {
+        if (existingColsCopy && res) {
             removeFromArray(existingColsCopy, res);
         }
 
@@ -439,9 +413,14 @@
         mergeDeep(colDefMerged, defaultColDef, true, true);
 
         // merge properties from column type properties
-        if (colDef.type || (defaultColDef && defaultColDef.type)) {
-            // if type of both colDef and defaultColDef, then colDef gets preference
-            const columnType = colDef.type ? colDef.type : defaultColDef.type;
+        let columnType = colDef.type;
+
+        if (!columnType) {
+            columnType = defaultColDef && defaultColDef.type;
+        }
+
+        // if type of both colDef and defaultColDef, then colDef gets preference
+        if (columnType) {
             this.assignColumnTypes(columnType, colDefMerged);
         }
 
@@ -452,7 +431,7 @@
     }
 
     private assignColumnTypes(type: string | string[], colDefMerged: ColDef) {
-        let typeKeys: string[];
+        let typeKeys: string[] = [];
 
         if (type instanceof Array) {
             const invalidArray = type.some(a => typeof a !== 'string');
