{
<<<<<<< HEAD
    "name": "@ag-community/grid-core",
    "version": "21.2.2",
    "description": "Advanced Data Grid / Data Table supporting Javascript / React / AngularJS / Web Components",
    "main": "./dist/cjs/main.js",
    "module": "./dist/es6/main.js",
    "scripts": {
        "lint": "tslint -p tsconfig.es5.json src/ts/**/*.ts",
        "lint-fix": "tslint -p tsconfig.es5.json -c tslint-fix.json --fix src/ts/**/*.ts",
        "precheck": "tsc -p tsconfig-precheck.json",
        "build": "npm run precheck && npx gulp tsc-scss-clean",
        "test": "npm run validate-es5",
        "validate-es5": "eslint dist/cjs",
        "package": "node ../../common-build/rollup/build.js",
        "build-es6": "npx gulp tsc-no-clean-es6",
        "build-cjs": "npx gulp tsc-no-clean-es5",
        "build-docs": "tsc -p tsconfig.docs.json",
        "build-css": "npx gulp scss-no-clean"
    },
    "repository": {
        "type": "git",
        "url": "https://github.com/ag-grid/ag-grid.git"
    },
    "keywords": [
        "web-components",
        "grid",
        "data",
        "table",
        "angular",
        "angular-component",
        "react",
        "react-component",
        "angularjs",
        "reactjs"
    ],
    "author": "Sean Landsman <sean@thelandsmans.com>",
    "license": "MIT",
    "bugs": {
        "url": "https://github.com/ag-grid/ag-grid/issues"
    },
    "browserslist": [
        "> 1%",
        "last 2 versions",
        "not ie <= 10",
        "not ie_mob <= 11",
        "not blackberry > 0"
    ],
    "homepage": "http://www.ag-grid.com/",
    "devDependencies": {
        "gulp": "^4.0.2",
        "typescript": "^3.6.3",
        "autoprefixer": "^9.6.0",
        "cache-loader": "^4.1.0",
        "css-loader": "^3.2.0",
        "cssnano": "^4.1.0",
        "del": "^5.1.0",
        "eslint": "^6.3.0",
        "eslint-plugin-compat": "^3.3.0",
        "eslint-plugin-ie11": "^1.0.0",
        "file-loader": "^4.2.0",
        "glob": "^7.1.4",
        "gulp-clean": "^0.4.0",
        "gulp-cssnano": "^2.1.3",
        "gulp-filter": "^6.0.0",
        "gulp-flatmap": "^1.0.0",
        "gulp-header": "^2.0.0",
        "gulp-jasmine": "^4.0.0",
        "gulp-postcss": "^8.0.0",
        "gulp-rename": "^1.4.0",
        "gulp-replace": "^1.0.0",
        "gulp-sass": "^4.0.0",
        "gulp-sourcemaps": "^2.6.0",
        "gulp-stylus": "^2.7.0",
        "gulp-tsd": "^0.1.0",
        "gulp-typescript": "^5.0.0",
        "gulp-uglify": "^3.0.0",
        "image-webpack-loader": "^6.0.0",
        "json-stable-stringify": "^1.0.0",
        "merge2": "^1.2.0",
        "mini-css-extract-plugin": "^0.8.0",
        "nib": "^1.1.0",
        "node-sass": "^4.12.0",
        "postcss-loader": "^3.0.0",
        "postcss-scss": "^2.0.0",
        "postcss-svgo": "^4.0.0",
        "sass-loader": "^8.0.0",
        "stylus": "^0.54.0",
        "tslint": "^5.19.0",
        "url-loader": "^2.1.0",
        "vinyl-buffer": "^1.0.0",
        "vinyl-named": "^1.1.0",
        "webpack": "^4.39.0",
        "webpack-stream": "5.0.0"
    },
    "publishConfig": {
        "access": "public"
    }
=======
  "name": "@ag-grid-community/core",
  "version": "22.0.0",
  "description": "Advanced Data Grid / Data Table supporting Javascript / React / AngularJS / Web Components",
  "main": "./dist/cjs/main.js",
  "module": "./dist/es6/main.js",
  "scripts": {
    "lint": "tslint -p tsconfig.es5.json src/ts/**/*.ts",
    "lint-fix": "tslint -p tsconfig.es5.json -c tslint-fix.json --fix src/ts/**/*.ts",
    "precheck": "tsc -p tsconfig-precheck.json",
    "build": "npm run precheck && gulp && tsc -p tsconfig.typings.json",
    "test": "npm run validate-es5",
    "validate-es5": "eslint dist/cjs",
    "package": "node ../../common-build/rollup/build.js",
    "build-es6": "npx gulp tsc-no-clean-es6",
    "build-cjs": "npx gulp tsc-no-clean-es5",
    "build-docs": "tsc -p tsconfig.docs.json"
  },
  "repository": {
    "type": "git",
    "url": "https://github.com/ag-grid/ag-grid.git"
  },
  "keywords": [
    "web-components",
    "grid",
    "data",
    "table",
    "angular",
    "angular-component",
    "react",
    "react-component",
    "angularjs",
    "reactjs"
  ],
  "author": "Sean Landsman <sean@thelandsmans.com>",
  "license": "MIT",
  "bugs": {
    "url": "https://github.com/ag-grid/ag-grid/issues"
  },
  "browserslist": [
    "> 1%",
    "last 2 versions",
    "not ie <= 10",
    "not ie_mob <= 11",
    "not blackberry > 0"
  ],
  "homepage": "http://www.ag-grid.com/",
  "devDependencies": {
    "autoprefixer": "^9.6.0",
    "cache-loader": "^4.1.0",
    "css-loader": "^3.2.0",
    "cssnano": "^4.1.0",
    "del": "^5.1.0",
    "eslint": "^6.3.0",
    "eslint-plugin-compat": "^3.3.0",
    "eslint-plugin-ie11": "^1.0.0",
    "file-loader": "^4.2.0",
    "glob": "^7.1.4",
    "gulp": "^4.0.2",
    "gulp-clean": "^0.4.0",
    "gulp-cssnano": "^2.1.3",
    "gulp-filter": "^6.0.0",
    "gulp-flatmap": "^1.0.0",
    "gulp-header": "^2.0.0",
    "gulp-jasmine": "^4.0.0",
    "gulp-postcss": "^8.0.0",
    "gulp-rename": "^1.4.0",
    "gulp-replace": "^1.0.0",
    "gulp-sass": "^4.0.0",
    "gulp-sourcemaps": "^2.6.0",
    "gulp-stylus": "^2.7.0",
    "gulp-tsd": "^0.1.0",
    "gulp-typescript": "^5.0.0",
    "gulp-uglify": "^3.0.0",
    "image-webpack-loader": "^6.0.0",
    "json-stable-stringify": "^1.0.0",
    "merge2": "^1.2.0",
    "mini-css-extract-plugin": "^0.8.0",
    "nib": "^1.1.0",
    "node-sass": "^4.12.0",
    "postcss-loader": "^3.0.0",
    "postcss-scss": "^2.0.0",
    "postcss-svgo": "^4.0.0",
    "sass-loader": "^8.0.0",
    "stylus": "^0.54.0",
    "tslint": "^5.19.0",
    "typescript": "^3.6.3",
    "url-loader": "^2.1.0",
    "vinyl-buffer": "^1.0.0",
    "vinyl-named": "^1.1.0",
    "webpack": "^4.39.0",
    "webpack-stream": "5.0.0"
  },
  "publishConfig": {
    "access": "public"
  }
>>>>>>> e09a2a59
}<|MERGE_RESOLUTION|>--- conflicted
+++ resolved
@@ -1,102 +1,4 @@
 {
-<<<<<<< HEAD
-    "name": "@ag-community/grid-core",
-    "version": "21.2.2",
-    "description": "Advanced Data Grid / Data Table supporting Javascript / React / AngularJS / Web Components",
-    "main": "./dist/cjs/main.js",
-    "module": "./dist/es6/main.js",
-    "scripts": {
-        "lint": "tslint -p tsconfig.es5.json src/ts/**/*.ts",
-        "lint-fix": "tslint -p tsconfig.es5.json -c tslint-fix.json --fix src/ts/**/*.ts",
-        "precheck": "tsc -p tsconfig-precheck.json",
-        "build": "npm run precheck && npx gulp tsc-scss-clean",
-        "test": "npm run validate-es5",
-        "validate-es5": "eslint dist/cjs",
-        "package": "node ../../common-build/rollup/build.js",
-        "build-es6": "npx gulp tsc-no-clean-es6",
-        "build-cjs": "npx gulp tsc-no-clean-es5",
-        "build-docs": "tsc -p tsconfig.docs.json",
-        "build-css": "npx gulp scss-no-clean"
-    },
-    "repository": {
-        "type": "git",
-        "url": "https://github.com/ag-grid/ag-grid.git"
-    },
-    "keywords": [
-        "web-components",
-        "grid",
-        "data",
-        "table",
-        "angular",
-        "angular-component",
-        "react",
-        "react-component",
-        "angularjs",
-        "reactjs"
-    ],
-    "author": "Sean Landsman <sean@thelandsmans.com>",
-    "license": "MIT",
-    "bugs": {
-        "url": "https://github.com/ag-grid/ag-grid/issues"
-    },
-    "browserslist": [
-        "> 1%",
-        "last 2 versions",
-        "not ie <= 10",
-        "not ie_mob <= 11",
-        "not blackberry > 0"
-    ],
-    "homepage": "http://www.ag-grid.com/",
-    "devDependencies": {
-        "gulp": "^4.0.2",
-        "typescript": "^3.6.3",
-        "autoprefixer": "^9.6.0",
-        "cache-loader": "^4.1.0",
-        "css-loader": "^3.2.0",
-        "cssnano": "^4.1.0",
-        "del": "^5.1.0",
-        "eslint": "^6.3.0",
-        "eslint-plugin-compat": "^3.3.0",
-        "eslint-plugin-ie11": "^1.0.0",
-        "file-loader": "^4.2.0",
-        "glob": "^7.1.4",
-        "gulp-clean": "^0.4.0",
-        "gulp-cssnano": "^2.1.3",
-        "gulp-filter": "^6.0.0",
-        "gulp-flatmap": "^1.0.0",
-        "gulp-header": "^2.0.0",
-        "gulp-jasmine": "^4.0.0",
-        "gulp-postcss": "^8.0.0",
-        "gulp-rename": "^1.4.0",
-        "gulp-replace": "^1.0.0",
-        "gulp-sass": "^4.0.0",
-        "gulp-sourcemaps": "^2.6.0",
-        "gulp-stylus": "^2.7.0",
-        "gulp-tsd": "^0.1.0",
-        "gulp-typescript": "^5.0.0",
-        "gulp-uglify": "^3.0.0",
-        "image-webpack-loader": "^6.0.0",
-        "json-stable-stringify": "^1.0.0",
-        "merge2": "^1.2.0",
-        "mini-css-extract-plugin": "^0.8.0",
-        "nib": "^1.1.0",
-        "node-sass": "^4.12.0",
-        "postcss-loader": "^3.0.0",
-        "postcss-scss": "^2.0.0",
-        "postcss-svgo": "^4.0.0",
-        "sass-loader": "^8.0.0",
-        "stylus": "^0.54.0",
-        "tslint": "^5.19.0",
-        "url-loader": "^2.1.0",
-        "vinyl-buffer": "^1.0.0",
-        "vinyl-named": "^1.1.0",
-        "webpack": "^4.39.0",
-        "webpack-stream": "5.0.0"
-    },
-    "publishConfig": {
-        "access": "public"
-    }
-=======
   "name": "@ag-grid-community/core",
   "version": "22.0.0",
   "description": "Advanced Data Grid / Data Table supporting Javascript / React / AngularJS / Web Components",
@@ -112,7 +14,8 @@
     "package": "node ../../common-build/rollup/build.js",
     "build-es6": "npx gulp tsc-no-clean-es6",
     "build-cjs": "npx gulp tsc-no-clean-es5",
-    "build-docs": "tsc -p tsconfig.docs.json"
+    "build-docs": "tsc -p tsconfig.docs.json",
+    "build-css": "npx gulp scss-no-clean"
   },
   "repository": {
     "type": "git",
@@ -192,5 +95,4 @@
   "publishConfig": {
     "access": "public"
   }
->>>>>>> e09a2a59
 }