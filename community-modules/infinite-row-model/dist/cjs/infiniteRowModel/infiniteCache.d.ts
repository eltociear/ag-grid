import { IDatasource, RowNode, RowNodeCache, RowNodeCacheParams } from "@ag-grid-community/core";
import { InfiniteBlock } from "./infiniteBlock";
export interface InfiniteCacheParams extends RowNodeCacheParams {
    datasource: IDatasource;
    maxConcurrentRequests: number;
}
export declare class InfiniteCache extends RowNodeCache<InfiniteBlock, InfiniteCacheParams> {
    private readonly columnApi;
    private readonly gridApi;
<<<<<<< HEAD
=======
    protected rowRenderer: RowRenderer;
    private focusController;
    private readonly params;
    private rowCount;
    private lastRowIndexKnown;
    private blocks;
    private blockCount;
    private logger;
>>>>>>> 558c6ff6
    constructor(params: InfiniteCacheParams);
    private setBeans;
    private moveItemsDown;
    private insertItems;
    insertItemsAtIndex(indexToInsert: number | undefined, items: any[] | undefined): void;
    getRow(rowIndex: number, dontCreatePage?: boolean): RowNode;
    private createBlock;
    refreshCache(): void;
<<<<<<< HEAD
=======
    private destroyAllBlocks;
    getRowCount(): number;
    isLastRowIndexKnown(): boolean;
    pageLoaded(block: InfiniteBlock, lastRow?: number): void;
    private purgeBlocksIfNeeded;
    private isBlockFocused;
    private isBlockCurrentlyDisplayed;
    private removeBlockFromCache;
    private checkRowCount;
    setRowCount(rowCount: number, lastRowIndexKnown?: boolean): void;
    forEachNodeDeep(callback: (rowNode: RowNode, index: number) => void): void;
    getBlocksInOrder(): InfiniteBlock[];
    private destroyBlock;
    private onCacheUpdated;
    private destroyAllBlocksPastVirtualRowCount;
    purgeCache(): void;
    getRowNodesInRange(firstInRange: RowNode, lastInRange: RowNode): RowNode[];
>>>>>>> 558c6ff6
}<|MERGE_RESOLUTION|>--- conflicted
+++ resolved
@@ -1,14 +1,23 @@
-import { IDatasource, RowNode, RowNodeCache, RowNodeCacheParams } from "@ag-grid-community/core";
+import { BeanStub, IDatasource, NumberSequence, RowNode, RowNodeBlockLoader, RowRenderer } from "@ag-grid-community/core";
 import { InfiniteBlock } from "./infiniteBlock";
-export interface InfiniteCacheParams extends RowNodeCacheParams {
+export interface InfiniteCacheParams {
     datasource: IDatasource;
     maxConcurrentRequests: number;
+    initialRowCount: number;
+    blockSize?: number;
+    overflowSize: number;
+    sortModel: any;
+    filterModel: any;
+    maxBlocksInCache?: number;
+    rowHeight: number;
+    lastAccessedSequence: NumberSequence;
+    rowNodeBlockLoader?: RowNodeBlockLoader;
+    dynamicRowHeight: boolean;
 }
-export declare class InfiniteCache extends RowNodeCache<InfiniteBlock, InfiniteCacheParams> {
+export declare class InfiniteCache extends BeanStub {
+    private static MAX_EMPTY_BLOCKS_TO_KEEP;
     private readonly columnApi;
     private readonly gridApi;
-<<<<<<< HEAD
-=======
     protected rowRenderer: RowRenderer;
     private focusController;
     private readonly params;
@@ -17,17 +26,11 @@
     private blocks;
     private blockCount;
     private logger;
->>>>>>> 558c6ff6
     constructor(params: InfiniteCacheParams);
     private setBeans;
-    private moveItemsDown;
-    private insertItems;
-    insertItemsAtIndex(indexToInsert: number | undefined, items: any[] | undefined): void;
-    getRow(rowIndex: number, dontCreatePage?: boolean): RowNode;
+    getRow(rowIndex: number, dontCreatePage?: boolean): RowNode | null;
     private createBlock;
     refreshCache(): void;
-<<<<<<< HEAD
-=======
     private destroyAllBlocks;
     getRowCount(): number;
     isLastRowIndexKnown(): boolean;
@@ -45,5 +48,4 @@
     private destroyAllBlocksPastVirtualRowCount;
     purgeCache(): void;
     getRowNodesInRange(firstInRange: RowNode, lastInRange: RowNode): RowNode[];
->>>>>>> 558c6ff6
 }