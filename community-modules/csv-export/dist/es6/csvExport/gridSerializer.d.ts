<<<<<<< HEAD
import { Column, ColumnController, ColumnGroupChild, ExportParams, GridOptionsWrapper, ProcessCellForExportParams, ProcessGroupHeaderForExportParams, ProcessRowGroupForExportParams, ProcessHeaderForExportParams, RowNode, ValueService, BeanStub } from "@ag-grid-community/core";
/**
 * This interface works in conjunction with the GridSerializer. When serializing a grid, an instance that implements this interface
 * must be passed in, the serializer will call back to the provided methods and finally call to parse to obtain the final result
 * of the serialization.
 */
export interface GridSerializingSession<T> {
    prepare(columnsToExport: Column[]): void;
    onNewHeaderGroupingRow(): RowSpanningAccumulator;
    onNewHeaderRow(): RowAccumulator;
    onNewBodyRow(): RowAccumulator;
    addCustomContent(customContent: T): void;
    /**
     * FINAL RESULT
     */
    parse(): string;
}
export interface RowAccumulator {
    onColumn(column: Column, index: number, node?: RowNode): void;
}
export interface RowSpanningAccumulator {
    onColumn(header: string, index: number, span: number): void;
}
export interface GridSerializingParams {
    columnController: ColumnController;
    valueService: ValueService;
    gridOptionsWrapper: GridOptionsWrapper;
    processCellCallback?: (params: ProcessCellForExportParams) => string;
    processHeaderCallback?: (params: ProcessHeaderForExportParams) => string;
    processGroupHeaderCallback?: (params: ProcessGroupHeaderForExportParams) => string;
    processRowGroupCallback?: (params: ProcessRowGroupForExportParams) => string;
}
export declare abstract class BaseGridSerializingSession<T> implements GridSerializingSession<T> {
    columnController: ColumnController;
    valueService: ValueService;
    gridOptionsWrapper: GridOptionsWrapper;
    processCellCallback?: (params: ProcessCellForExportParams) => string;
    processHeaderCallback?: (params: ProcessHeaderForExportParams) => string;
    processGroupHeaderCallback?: (params: ProcessGroupHeaderForExportParams) => string;
    processRowGroupCallback?: (params: ProcessRowGroupForExportParams) => string;
    private groupColumns?;
    constructor(config: GridSerializingParams);
    abstract addCustomContent(customContent: T): void;
    abstract onNewHeaderGroupingRow(): RowSpanningAccumulator;
    abstract onNewHeaderRow(): RowAccumulator;
    abstract onNewBodyRow(): RowAccumulator;
    abstract parse(): string;
    prepare(columnsToExport: Column[]): void;
    extractHeaderValue(column: Column): string;
    extractRowCellValue(column: Column, index: number, type: string, node: RowNode): any;
    private getHeaderName;
    private createValueForGroupNode;
    private processCell;
}
=======
import { BeanStub, ColumnGroupChild, ExportParams, ProcessGroupHeaderForExportParams } from "@ag-grid-community/core";
import { GridSerializingSession } from "./interfaces";
>>>>>>> 558c6ff6
export declare class GridSerializer extends BeanStub {
    private displayedGroupCreator;
    private columnController;
    private rowModel;
    private pinnedRowModel;
    private selectionController;
    serialize<T>(gridSerializingSession: GridSerializingSession<T>, params?: ExportParams<T>): string;
    recursivelyAddHeaderGroups<T>(displayedGroups: ColumnGroupChild[], gridSerializingSession: GridSerializingSession<T>, processGroupHeaderCallback: ProcessGroupHeaderCallback | undefined): void;
    private doAddHeaderHeader;
}
declare type ProcessGroupHeaderCallback = (params: ProcessGroupHeaderForExportParams) => string;
export declare enum RowType {
    HEADER_GROUPING = 0,
    HEADER = 1,
    BODY = 2
}
export {};<|MERGE_RESOLUTION|>--- conflicted
+++ resolved
@@ -1,62 +1,5 @@
-<<<<<<< HEAD
-import { Column, ColumnController, ColumnGroupChild, ExportParams, GridOptionsWrapper, ProcessCellForExportParams, ProcessGroupHeaderForExportParams, ProcessRowGroupForExportParams, ProcessHeaderForExportParams, RowNode, ValueService, BeanStub } from "@ag-grid-community/core";
-/**
- * This interface works in conjunction with the GridSerializer. When serializing a grid, an instance that implements this interface
- * must be passed in, the serializer will call back to the provided methods and finally call to parse to obtain the final result
- * of the serialization.
- */
-export interface GridSerializingSession<T> {
-    prepare(columnsToExport: Column[]): void;
-    onNewHeaderGroupingRow(): RowSpanningAccumulator;
-    onNewHeaderRow(): RowAccumulator;
-    onNewBodyRow(): RowAccumulator;
-    addCustomContent(customContent: T): void;
-    /**
-     * FINAL RESULT
-     */
-    parse(): string;
-}
-export interface RowAccumulator {
-    onColumn(column: Column, index: number, node?: RowNode): void;
-}
-export interface RowSpanningAccumulator {
-    onColumn(header: string, index: number, span: number): void;
-}
-export interface GridSerializingParams {
-    columnController: ColumnController;
-    valueService: ValueService;
-    gridOptionsWrapper: GridOptionsWrapper;
-    processCellCallback?: (params: ProcessCellForExportParams) => string;
-    processHeaderCallback?: (params: ProcessHeaderForExportParams) => string;
-    processGroupHeaderCallback?: (params: ProcessGroupHeaderForExportParams) => string;
-    processRowGroupCallback?: (params: ProcessRowGroupForExportParams) => string;
-}
-export declare abstract class BaseGridSerializingSession<T> implements GridSerializingSession<T> {
-    columnController: ColumnController;
-    valueService: ValueService;
-    gridOptionsWrapper: GridOptionsWrapper;
-    processCellCallback?: (params: ProcessCellForExportParams) => string;
-    processHeaderCallback?: (params: ProcessHeaderForExportParams) => string;
-    processGroupHeaderCallback?: (params: ProcessGroupHeaderForExportParams) => string;
-    processRowGroupCallback?: (params: ProcessRowGroupForExportParams) => string;
-    private groupColumns?;
-    constructor(config: GridSerializingParams);
-    abstract addCustomContent(customContent: T): void;
-    abstract onNewHeaderGroupingRow(): RowSpanningAccumulator;
-    abstract onNewHeaderRow(): RowAccumulator;
-    abstract onNewBodyRow(): RowAccumulator;
-    abstract parse(): string;
-    prepare(columnsToExport: Column[]): void;
-    extractHeaderValue(column: Column): string;
-    extractRowCellValue(column: Column, index: number, type: string, node: RowNode): any;
-    private getHeaderName;
-    private createValueForGroupNode;
-    private processCell;
-}
-=======
 import { BeanStub, ColumnGroupChild, ExportParams, ProcessGroupHeaderForExportParams } from "@ag-grid-community/core";
 import { GridSerializingSession } from "./interfaces";
->>>>>>> 558c6ff6
 export declare class GridSerializer extends BeanStub {
     private displayedGroupCreator;
     private columnController;
