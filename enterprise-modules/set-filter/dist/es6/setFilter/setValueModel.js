<<<<<<< HEAD
import { Constants, Promise, TextFilter, _, EventService } from '@ag-grid-community/core';
=======
import { Constants, AgPromise, TextFilter, EventService, _ } from '@ag-grid-community/core';
>>>>>>> 338ea6d7
import { ClientSideValuesExtractor } from '../clientSideValueExtractor';
export var SetFilterModelValuesType;
(function (SetFilterModelValuesType) {
    SetFilterModelValuesType[SetFilterModelValuesType["PROVIDED_LIST"] = 0] = "PROVIDED_LIST";
    SetFilterModelValuesType[SetFilterModelValuesType["PROVIDED_CALLBACK"] = 1] = "PROVIDED_CALLBACK";
    SetFilterModelValuesType[SetFilterModelValuesType["TAKEN_FROM_GRID_VALUES"] = 2] = "TAKEN_FROM_GRID_VALUES";
})(SetFilterModelValuesType || (SetFilterModelValuesType = {}));
var SetValueModel = /** @class */ (function () {
    function SetValueModel(rowModel, valueGetter, filterParams, colDef, column, doesRowPassOtherFilters, suppressSorting, setIsLoading, valueFormatterService, translate) {
        var _this = this;
        this.filterParams = filterParams;
        this.colDef = colDef;
        this.column = column;
        this.doesRowPassOtherFilters = doesRowPassOtherFilters;
        this.suppressSorting = suppressSorting;
        this.setIsLoading = setIsLoading;
        this.valueFormatterService = valueFormatterService;
        this.translate = translate;
        this.localEventService = new EventService();
        this.miniFilterText = null;
        // The lookup for a set is much faster than the lookup for an array, especially when the length of the array is
        // thousands of records long, so where lookups are important we use a set.
        /** Values provided to the filter for use. */
        this.providedValues = null;
        /** All possible values for the filter, sorted if required. */
        this.allValues = [];
        /** Remaining values when filters from other columns have been applied. */
        this.availableValues = new Set();
        /** All values that are currently displayed, after the mini-filter has been applied. */
        this.displayedValues = [];
        /** Values that have been selected for this filter. */
        this.selectedValues = new Set();
        if (rowModel.getType() === Constants.ROW_MODEL_TYPE_CLIENT_SIDE) {
            this.clientSideValuesExtractor = new ClientSideValuesExtractor(rowModel, colDef, valueGetter);
        }
        this.formatter = this.filterParams.textFormatter || TextFilter.DEFAULT_FORMATTER;
        var values = this.filterParams.values;
        if (values == null) {
            this.valuesType = SetFilterModelValuesType.TAKEN_FROM_GRID_VALUES;
        }
        else {
            this.valuesType = Array.isArray(values) ?
                SetFilterModelValuesType.PROVIDED_LIST :
                SetFilterModelValuesType.PROVIDED_CALLBACK;
            this.providedValues = values;
        }
        this.updateAllValues().then(function (values) { return _this.resetSelectionState(values); });
    }
    SetValueModel.prototype.addEventListener = function (eventType, listener, async) {
        this.localEventService.addEventListener(eventType, listener, async);
    };
    SetValueModel.prototype.removeEventListener = function (eventType, listener, async) {
        this.localEventService.removeEventListener(eventType, listener, async);
    };
    /**
     * Re-fetches the values used in the filter from the value source.
     * If keepSelection is false, the filter selection will be reset to everything selected,
     * otherwise the current selection will be preserved.
     */
    SetValueModel.prototype.refreshValues = function (keepSelection) {
        if (keepSelection === void 0) { keepSelection = true; }
        var currentModel = this.getModel();
        this.updateAllValues();
        // ensure model is updated for new values
        return this.setModel(keepSelection ? currentModel : null);
    };
    /**
     * Overrides the current values being used for the set filter.
     * If keepSelection is false, the filter selection will be reset to everything selected,
     * otherwise the current selection will be preserved.
     */
    SetValueModel.prototype.overrideValues = function (valuesToUse, keepSelection) {
        var _this = this;
        if (keepSelection === void 0) { keepSelection = true; }
        return new AgPromise(function (resolve) {
            // wait for any existing values to be populated before overriding
            _this.allValuesPromise.then(function () {
                _this.valuesType = SetFilterModelValuesType.PROVIDED_LIST;
                _this.providedValues = valuesToUse;
                _this.refreshValues(keepSelection).then(function () { return resolve(); });
            });
        });
    };
    SetValueModel.prototype.refreshAfterAnyFilterChanged = function () {
        var _this = this;
        return this.showAvailableOnly() ?
<<<<<<< HEAD
            this.allValuesPromise.then(function (values) { return _this.updateAvailableValues(values); }) :
            Promise.resolve();
=======
            this.allValuesPromise.then(function (values) { return _this.updateAvailableValues(values || []); }) :
            AgPromise.resolve();
>>>>>>> 338ea6d7
    };
    SetValueModel.prototype.updateAllValues = function () {
        var _this = this;
        this.allValuesPromise = new AgPromise(function (resolve) {
            switch (_this.valuesType) {
                case SetFilterModelValuesType.TAKEN_FROM_GRID_VALUES:
                case SetFilterModelValuesType.PROVIDED_LIST: {
                    var values = _this.valuesType === SetFilterModelValuesType.TAKEN_FROM_GRID_VALUES ?
                        _this.getValuesFromRows(false) : _.toStrings(_this.providedValues);
                    var sortedValues = _this.sortValues(values);
                    _this.allValues = sortedValues;
                    resolve(sortedValues);
                    break;
                }
                case SetFilterModelValuesType.PROVIDED_CALLBACK: {
                    _this.setIsLoading(true);
                    var callback_1 = _this.providedValues;
                    var params_1 = {
                        success: function (values) {
                            var processedValues = _.toStrings(values);
                            _this.setIsLoading(false);
                            var sortedValues = _this.sortValues(processedValues);
                            _this.allValues = sortedValues;
                            resolve(sortedValues);
                        },
                        colDef: _this.colDef
                    };
                    window.setTimeout(function () { return callback_1(params_1); }, 0);
                    break;
                }
                default:
                    throw new Error('Unrecognised valuesType');
            }
        });
        this.allValuesPromise.then(function (values) { return _this.updateAvailableValues(values); });
        return this.allValuesPromise;
    };
    SetValueModel.prototype.setValuesType = function (value) {
        this.valuesType = value;
    };
    SetValueModel.prototype.getValuesType = function () {
        return this.valuesType;
    };
    SetValueModel.prototype.isValueAvailable = function (value) {
        return this.availableValues.has(value);
    };
    SetValueModel.prototype.showAvailableOnly = function () {
        return this.valuesType === SetFilterModelValuesType.TAKEN_FROM_GRID_VALUES &&
            !this.filterParams.suppressRemoveEntries;
    };
    SetValueModel.prototype.updateAvailableValues = function (allValues) {
        var availableValues = this.showAvailableOnly() ? this.sortValues(this.getValuesFromRows(true)) : allValues;
        this.availableValues = _.convertToSet(availableValues);
        this.localEventService.dispatchEvent({ type: SetValueModel.EVENT_AVAILABLE_VALUES_CHANGED });
        this.updateDisplayedValues();
    };
    SetValueModel.prototype.sortValues = function (values) {
        if (this.suppressSorting) {
            return values;
        }
        var comparator = this.filterParams.comparator ||
            this.colDef.comparator ||
            _.defaultComparator;
        if (!this.filterParams.excelMode || values.indexOf(null) < 0) {
            return values.sort(comparator);
        }
        // ensure the blank value always appears last
        return _.filter(values, function (v) { return v != null; }).sort(comparator).concat(null);
    };
    SetValueModel.prototype.getValuesFromRows = function (removeUnavailableValues) {
        var _this = this;
        if (removeUnavailableValues === void 0) { removeUnavailableValues = false; }
        if (!this.clientSideValuesExtractor) {
            console.error('ag-Grid: Set Filter cannot initialise because you are using a row model that does not contain all rows in the browser. Either use a different filter type, or configure Set Filter such that you provide it with values');
            return [];
        }
        var predicate = function (node) { return (!removeUnavailableValues || _this.doesRowPassOtherFilters(node)); };
        return this.clientSideValuesExtractor.extractUniqueValues(predicate);
    };
    /** Sets mini filter value. Returns true if it changed from last value, otherwise false. */
    SetValueModel.prototype.setMiniFilter = function (value) {
        value = _.makeNull(value);
        if (this.miniFilterText === value) {
            //do nothing if filter has not changed
            return false;
        }
        this.miniFilterText = value;
        this.updateDisplayedValues();
        return true;
    };
    SetValueModel.prototype.getMiniFilter = function () {
        return this.miniFilterText;
    };
    SetValueModel.prototype.updateDisplayedValues = function () {
        var _this = this;
        // if no filter, just display all available values
        if (this.miniFilterText == null) {
            this.displayedValues = _.values(this.availableValues);
            return;
        }
        // if filter present, we filter down the list
        this.displayedValues = [];
        // to allow for case insensitive searches, upper-case both filter text and value
        var formattedFilterText = this.formatter(this.miniFilterText).toUpperCase();
        var matchesFilter = function (valueToCheck) {
            return valueToCheck != null && valueToCheck.toUpperCase().indexOf(formattedFilterText) >= 0;
        };
        this.availableValues.forEach(function (value) {
            if (value == null) {
                if (_this.filterParams.excelMode && matchesFilter(_this.translate('blanks'))) {
                    _this.displayedValues.push(value);
                }
            }
            else {
                var textFormatterValue = _this.formatter(value);
                // TODO: should this be applying the text formatter *after* the value formatter?
                var valueFormatterValue = _this.valueFormatterService.formatValue(_this.column, null, null, textFormatterValue, _this.filterParams.valueFormatter, false);
                if (matchesFilter(textFormatterValue) || matchesFilter(valueFormatterValue)) {
                    _this.displayedValues.push(value);
                }
            }
        });
    };
    SetValueModel.prototype.getDisplayedValueCount = function () {
        return this.displayedValues.length;
    };
    SetValueModel.prototype.getDisplayedValue = function (index) {
        return this.displayedValues[index];
    };
    SetValueModel.prototype.hasSelections = function () {
        return this.filterParams.defaultToNothingSelected ?
            this.selectedValues.size > 0 :
            this.allValues.length !== this.selectedValues.size;
    };
    SetValueModel.prototype.getUniqueValueCount = function () {
        return this.allValues.length;
    };
    SetValueModel.prototype.getUniqueValue = function (index) {
        return this.allValues[index];
    };
    SetValueModel.prototype.getValues = function () {
        return this.allValues.slice();
    };
    SetValueModel.prototype.selectAllMatchingMiniFilter = function (clearExistingSelection) {
        var _this = this;
        if (clearExistingSelection === void 0) { clearExistingSelection = false; }
        if (this.miniFilterText == null) {
            // ensure everything is selected
            this.selectedValues = _.convertToSet(this.allValues);
        }
        else {
            // ensure everything that matches the mini filter is selected
            if (clearExistingSelection) {
                this.selectedValues.clear();
            }
            _.forEach(this.displayedValues, function (value) { return _this.selectedValues.add(value); });
        }
    };
    SetValueModel.prototype.deselectAllMatchingMiniFilter = function () {
        var _this = this;
        if (this.miniFilterText == null) {
            // ensure everything is deselected
            this.selectedValues.clear();
        }
        else {
            // ensure everything that matches the mini filter is deselected
            _.forEach(this.displayedValues, function (value) { return _this.selectedValues.delete(value); });
        }
    };
    SetValueModel.prototype.selectValue = function (value) {
        this.selectedValues.add(value);
    };
    SetValueModel.prototype.deselectValue = function (value) {
        if (this.filterParams.excelMode && this.isEverythingVisibleSelected()) {
            // ensure we're starting from the correct "everything selected" state
            this.resetSelectionState(this.displayedValues);
        }
        this.selectedValues.delete(value);
    };
    SetValueModel.prototype.isValueSelected = function (value) {
        return this.selectedValues.has(value);
    };
    SetValueModel.prototype.isEverythingVisibleSelected = function () {
        var _this = this;
        return _.filter(this.displayedValues, function (it) { return _this.isValueSelected(it); }).length === this.displayedValues.length;
    };
    SetValueModel.prototype.isNothingVisibleSelected = function () {
        var _this = this;
        return _.filter(this.displayedValues, function (it) { return _this.isValueSelected(it); }).length === 0;
    };
    SetValueModel.prototype.getModel = function () {
        return this.hasSelections() ? _.values(this.selectedValues) : null;
    };
    SetValueModel.prototype.setModel = function (model) {
        var _this = this;
        return this.allValuesPromise.then(function (values) {
            if (model == null) {
                _this.resetSelectionState(values);
            }
            else {
                // select all values from the model that exist in the filter
                _this.selectedValues.clear();
                var allValues_1 = _.convertToSet(values);
                _.forEach(model, function (value) {
                    if (allValues_1.has(value)) {
                        _this.selectedValues.add(value);
                    }
                });
            }
        });
    };
    SetValueModel.prototype.resetSelectionState = function (values) {
        if (this.filterParams.defaultToNothingSelected) {
            this.selectedValues.clear();
        }
        else {
            this.selectedValues = _.convertToSet(values);
        }
    };
    SetValueModel.EVENT_AVAILABLE_VALUES_CHANGED = 'availableValuesChanged';
    return SetValueModel;
}());
export { SetValueModel };<|MERGE_RESOLUTION|>--- conflicted
+++ resolved
@@ -1,8 +1,4 @@
-<<<<<<< HEAD
-import { Constants, Promise, TextFilter, _, EventService } from '@ag-grid-community/core';
-=======
 import { Constants, AgPromise, TextFilter, EventService, _ } from '@ag-grid-community/core';
->>>>>>> 338ea6d7
 import { ClientSideValuesExtractor } from '../clientSideValueExtractor';
 export var SetFilterModelValuesType;
 (function (SetFilterModelValuesType) {
@@ -89,13 +85,8 @@
     SetValueModel.prototype.refreshAfterAnyFilterChanged = function () {
         var _this = this;
         return this.showAvailableOnly() ?
-<<<<<<< HEAD
-            this.allValuesPromise.then(function (values) { return _this.updateAvailableValues(values); }) :
-            Promise.resolve();
-=======
             this.allValuesPromise.then(function (values) { return _this.updateAvailableValues(values || []); }) :
             AgPromise.resolve();
->>>>>>> 338ea6d7
     };
     SetValueModel.prototype.updateAllValues = function () {
         var _this = this;
