var __extends = (this && this.__extends) || (function () {
    var extendStatics = function (d, b) {
        extendStatics = Object.setPrototypeOf ||
            ({ __proto__: [] } instanceof Array && function (d, b) { d.__proto__ = b; }) ||
            function (d, b) { for (var p in b) if (b.hasOwnProperty(p)) d[p] = b[p]; };
        return extendStatics(d, b);
    };
    return function (d, b) {
        extendStatics(d, b);
        function __() { this.constructor = d; }
        d.prototype = b === null ? Object.create(b) : (__.prototype = b.prototype, new __());
    };
})();
var __decorate = (this && this.__decorate) || function (decorators, target, key, desc) {
    var c = arguments.length, r = c < 3 ? target : desc === null ? desc = Object.getOwnPropertyDescriptor(target, key) : desc, d;
    if (typeof Reflect === "object" && typeof Reflect.decorate === "function") r = Reflect.decorate(decorators, target, key, desc);
    else for (var i = decorators.length - 1; i >= 0; i--) if (d = decorators[i]) r = (c < 3 ? d(r) : c > 3 ? d(target, key, r) : d(target, key)) || r;
    return c > 3 && r && Object.defineProperty(target, key, r), r;
};
import { _, Autowired, Component, Events, OriginalColumnGroup } from "@ag-grid-community/core";
import { ToolPanelFilterComp } from "./toolPanelFilterComp";
import { ToolPanelFilterGroupComp } from "./toolPanelFilterGroupComp";
import { EXPAND_STATE } from "./filtersToolPanelHeaderPanel";
var FiltersToolPanelListPanel = /** @class */ (function (_super) {
    __extends(FiltersToolPanelListPanel, _super);
    function FiltersToolPanelListPanel() {
        var _this = _super.call(this, FiltersToolPanelListPanel.TEMPLATE) || this;
        _this.initialised = false;
        _this.filterGroupComps = [];
        return _this;
    }
    FiltersToolPanelListPanel.prototype.init = function (params) {
        var _this = this;
        this.initialised = true;
        var defaultParams = {
            suppressExpandAll: false,
            suppressFilterSearch: false,
            suppressSyncLayoutWithGrid: false,
            api: this.gridApi,
            columnApi: this.columnApi
        };
        _.mergeDeep(defaultParams, params);
        this.params = defaultParams;
        if (!this.params.suppressSyncLayoutWithGrid) {
            this.addManagedListener(this.eventService, Events.EVENT_COLUMN_MOVED, function () { return _this.onColumnsChanged(); });
        }
        this.addManagedListener(this.eventService, Events.EVENT_NEW_COLUMNS_LOADED, function () { return _this.onColumnsChanged(); });
        this.addManagedListener(this.eventService, Events.EVENT_TOOL_PANEL_VISIBLE_CHANGED, function (event) {
            // when re-entering the filters tool panel we need to refresh the virtual lists in the set filters in case
            // filters have been changed elsewhere, i.e. via an api call.
            if (event.source === 'filters') {
                _this.refreshFilters();
            }
        });
        if (this.columnController.isReady()) {
            this.onColumnsChanged();
        }
    };
    FiltersToolPanelListPanel.prototype.onColumnsChanged = function () {
        var pivotModeActive = this.columnController.isPivotMode();
        var shouldSyncColumnLayoutWithGrid = !this.params.suppressSyncLayoutWithGrid && !pivotModeActive;
        shouldSyncColumnLayoutWithGrid ? this.syncFilterLayout() : this.buildTreeFromProvidedColumnDefs();
    };
    FiltersToolPanelListPanel.prototype.syncFilterLayout = function () {
        this.toolPanelColDefService.syncLayoutWithGrid(this.setFiltersLayout.bind(this));
    };
    FiltersToolPanelListPanel.prototype.buildTreeFromProvidedColumnDefs = function () {
        var _this = this;
        this.destroyFilters();
        var columnTree = this.columnController.getPrimaryColumnTree();
        this.filterGroupComps = this.recursivelyAddComps(columnTree, 0);
        var len = this.filterGroupComps.length;
        if (len) {
            this.filterGroupComps.forEach(function (comp) { return _this.appendChild(comp); });
            this.setFirstAndLastVisible(0, len - 1);
        }
        // perform search if searchFilterText exists
        if (_.exists(this.searchFilterText)) {
            this.searchFilters(this.searchFilterText);
        }
        // notify header of expand
        this.fireExpandedEvent();
    };
    FiltersToolPanelListPanel.prototype.setFiltersLayout = function (colDefs) {
        var _this = this;
        this.destroyFilters();
        var columnTree = this.toolPanelColDefService.createColumnTree(colDefs);
        this.filterGroupComps = this.recursivelyAddComps(columnTree, 0);
        var len = this.filterGroupComps.length;
        if (len) {
            this.filterGroupComps.forEach(function (comp) { return _this.appendChild(comp); });
            this.setFirstAndLastVisible(0, len - 1);
        }
        // perform search if searchFilterText exists
        if (_.exists(this.searchFilterText)) {
            this.searchFilters(this.searchFilterText);
        }
        // notify header of expand
        this.fireExpandedEvent();
    };
    FiltersToolPanelListPanel.prototype.recursivelyAddComps = function (tree, depth) {
        var _this = this;
        return _.flatten(tree.map(function (child) {
            if (child instanceof OriginalColumnGroup) {
                return _.flatten(_this.recursivelyAddFilterGroupComps(child, depth));
            }
            var column = child;
            if (!_this.shouldDisplayFilter(column)) {
                return [];
            }
            ;
            var hideFilterCompHeader = depth === 0;
            var filterComp = new ToolPanelFilterComp(hideFilterCompHeader);
            _this.getContext().createBean(filterComp);
            filterComp.setColumn(column);
            if (depth > 0) {
                return filterComp;
            }
            var filterGroupComp = _this.createBean(new ToolPanelFilterGroupComp(column, [filterComp], _this.onGroupExpanded.bind(_this), depth, true));
            filterGroupComp.addCssClassToTitleBar('ag-filter-toolpanel-header');
            filterGroupComp.collapse();
            return filterGroupComp;
        }));
    };
    FiltersToolPanelListPanel.prototype.recursivelyAddFilterGroupComps = function (columnGroup, depth) {
        if (!this.filtersExistInChildren(columnGroup.getChildren()))
            return;
        if (columnGroup.getColGroupDef() && columnGroup.getColGroupDef().suppressFiltersToolPanel) {
            return [];
        }
        var newDepth = columnGroup.isPadding() ? depth : depth + 1;
        var childFilterComps = _.flatten(this.recursivelyAddComps(columnGroup.getChildren(), newDepth));
        if (columnGroup.isPadding())
            return childFilterComps;
<<<<<<< HEAD
        var filterGroupComp = new ToolPanelFilterGroupComp(columnGroup, childFilterComps, this.onGroupExpanded.bind(this), depth);
=======
        }
        var filterGroupComp = new ToolPanelFilterGroupComp(columnGroup, childFilterComps, this.onGroupExpanded.bind(this), depth, false);
>>>>>>> 338ea6d7
        this.getContext().createBean(filterGroupComp);
        filterGroupComp.addCssClassToTitleBar('ag-filter-toolpanel-header');
        return [filterGroupComp];
    };
    FiltersToolPanelListPanel.prototype.filtersExistInChildren = function (tree) {
        var _this = this;
        return tree.some(function (child) {
            if (child instanceof OriginalColumnGroup) {
                return _this.filtersExistInChildren(child.getChildren());
            }
            return _this.shouldDisplayFilter(child);
        });
    };
    FiltersToolPanelListPanel.prototype.shouldDisplayFilter = function (column) {
        var suppressFiltersToolPanel = column.getColDef() && column.getColDef().suppressFiltersToolPanel;
        return column.isFilterAllowed() && !suppressFiltersToolPanel;
    };
    // we don't support refreshing, but must implement because it's on the tool panel interface
    FiltersToolPanelListPanel.prototype.refresh = function () { };
    // lazy initialise the panel
    FiltersToolPanelListPanel.prototype.setVisible = function (visible) {
        _super.prototype.setDisplayed.call(this, visible);
        if (visible && !this.initialised) {
            this.init(this.params);
        }
    };
    FiltersToolPanelListPanel.prototype.expandFilterGroups = function (expand, groupIds) {
        var updatedGroupIds = [];
        var updateGroupExpandState = function (filterGroup) {
            var groupId = filterGroup.getFilterGroupId();
            var shouldExpandOrCollapse = !groupIds || _.includes(groupIds, groupId);
            if (shouldExpandOrCollapse) {
                // don't expand 'column groups', i.e. top level columns wrapped in a group
                if (expand && filterGroup.isColumnGroup()) {
                    filterGroup.expand();
                }
                else {
                    filterGroup.collapse();
                }
                updatedGroupIds.push(groupId);
            }
            // recursively look for more groups to expand / collapse
            filterGroup.getChildren().forEach(function (child) {
                if (child instanceof ToolPanelFilterGroupComp) {
                    updateGroupExpandState(child);
                }
            });
        };
        this.filterGroupComps.forEach(updateGroupExpandState);
        // update header expand / collapse icon
        this.onGroupExpanded();
        if (groupIds) {
            var unrecognisedGroupIds = groupIds.filter(function (groupId) { return updatedGroupIds.indexOf(groupId) < 0; });
            if (unrecognisedGroupIds.length > 0) {
                console.warn('ag-Grid: unable to find groups for these supplied groupIds:', unrecognisedGroupIds);
            }
        }
    };
    FiltersToolPanelListPanel.prototype.expandFilters = function (expand, colIds) {
        var updatedColIds = [];
        var updateGroupExpandState = function (filterComp) {
            if (filterComp instanceof ToolPanelFilterGroupComp) {
                var anyChildrenChanged_1 = false;
                filterComp.getChildren().forEach(function (child) {
                    var childUpdated = updateGroupExpandState(child);
                    if (childUpdated) {
                        if (expand) {
                            filterComp.expand();
                            anyChildrenChanged_1 = true;
                        }
                        else if (!filterComp.isColumnGroup()) {
                            // we only collapse columns wrapped in groups
                            filterComp.collapse();
                        }
                    }
                });
                return anyChildrenChanged_1;
            }
            var colId = filterComp.getColumn().getColId();
            var updateFilterExpandState = !colIds || _.includes(colIds, colId);
            if (updateFilterExpandState) {
                expand ? filterComp.expand() : filterComp.collapse();
                updatedColIds.push(colId);
            }
            return updateFilterExpandState;
        };
        this.filterGroupComps.forEach(updateGroupExpandState);
        // update header expand / collapse icon
        this.onGroupExpanded();
        if (colIds) {
            var unrecognisedColIds = colIds.filter(function (colId) { return updatedColIds.indexOf(colId) < 0; });
            if (unrecognisedColIds.length > 0) {
                console.warn('ag-Grid: unable to find columns for these supplied colIds:', unrecognisedColIds);
            }
        }
    };
    FiltersToolPanelListPanel.prototype.onGroupExpanded = function () {
        this.fireExpandedEvent();
    };
    FiltersToolPanelListPanel.prototype.fireExpandedEvent = function () {
        var expandedCount = 0;
        var notExpandedCount = 0;
        var updateExpandCounts = function (filterGroup) {
            if (!filterGroup.isColumnGroup())
                return;
            filterGroup.isExpanded() ? expandedCount++ : notExpandedCount++;
            filterGroup.getChildren().forEach(function (child) {
                if (child instanceof ToolPanelFilterGroupComp) {
                    updateExpandCounts(child);
                }
            });
        };
        this.filterGroupComps.forEach(updateExpandCounts);
        var state;
        if (expandedCount > 0 && notExpandedCount > 0) {
            state = EXPAND_STATE.INDETERMINATE;
        }
        else if (notExpandedCount > 0) {
            state = EXPAND_STATE.COLLAPSED;
        }
        else {
            state = EXPAND_STATE.EXPANDED;
        }
        this.dispatchEvent({ type: 'groupExpanded', state: state });
    };
    FiltersToolPanelListPanel.prototype.performFilterSearch = function (searchText) {
        this.searchFilterText = _.exists(searchText) ? searchText.toLowerCase() : null;
        this.searchFilters(this.searchFilterText);
    };
    FiltersToolPanelListPanel.prototype.searchFilters = function (searchFilter) {
        var passesFilter = function (groupName) {
            return !_.exists(searchFilter) || groupName.toLowerCase().indexOf(searchFilter) !== -1;
        };
        var recursivelySearch = function (filterItem, parentPasses) {
            if (!(filterItem instanceof ToolPanelFilterGroupComp)) {
                return passesFilter(filterItem.getColumnFilterName());
            }
            var children = filterItem.getChildren();
            var groupNamePasses = passesFilter(filterItem.getFilterGroupName());
            // if group or parent already passed - ensure this group and all children are visible
            var alreadyPassed = parentPasses || groupNamePasses;
            if (alreadyPassed) {
                // ensure group visible
                filterItem.hideGroup(false);
                // ensure all children are visible
                for (var i = 0; i < children.length; i++) {
                    recursivelySearch(children[i], alreadyPassed);
                    filterItem.hideGroupItem(false, i);
                }
                return true;
            }
            // hide group item filters
            var anyChildPasses = false;
            children.forEach(function (child, index) {
                var childPasses = recursivelySearch(child, parentPasses);
                filterItem.hideGroupItem(!childPasses, index);
                if (childPasses)
                    anyChildPasses = true;
            });
            // hide group if no children pass
            filterItem.hideGroup(!anyChildPasses);
            return anyChildPasses;
        };
        var firstVisible;
        var lastVisible;
        this.filterGroupComps.forEach(function (filterGroup, idx) {
            recursivelySearch(filterGroup, false);
            if (firstVisible === undefined) {
                if (!_.containsClass(filterGroup.getGui(), 'ag-hidden')) {
                    firstVisible = idx;
                    lastVisible = idx;
                }
            }
            else if (!_.containsClass(filterGroup.getGui(), 'ag-hidden') && lastVisible !== idx) {
                lastVisible = idx;
            }
        });
        this.setFirstAndLastVisible(firstVisible, lastVisible);
    };
    FiltersToolPanelListPanel.prototype.setFirstAndLastVisible = function (firstIdx, lastIdx) {
        this.filterGroupComps.forEach(function (filterGroup, idx) {
            _.removeCssClass(filterGroup.getGui(), 'ag-first-group-visible');
            _.removeCssClass(filterGroup.getGui(), 'ag-last-group-visible');
            if (idx === firstIdx) {
                _.addCssClass(filterGroup.getGui(), 'ag-first-group-visible');
            }
            if (idx === lastIdx) {
                _.addCssClass(filterGroup.getGui(), 'ag-last-group-visible');
            }
        });
    };
    FiltersToolPanelListPanel.prototype.refreshFilters = function () {
        this.filterGroupComps.forEach(function (filterGroupComp) { return filterGroupComp.refreshFilters(); });
    };
    FiltersToolPanelListPanel.prototype.destroyFilters = function () {
        this.filterGroupComps = this.destroyBeans(this.filterGroupComps);
        _.clearElement(this.getGui());
    };
    FiltersToolPanelListPanel.prototype.destroy = function () {
        this.destroyFilters();
        _super.prototype.destroy.call(this);
    };
    FiltersToolPanelListPanel.TEMPLATE = "<div class=\"ag-filter-list-panel\"></div>";
    __decorate([
        Autowired("gridApi")
    ], FiltersToolPanelListPanel.prototype, "gridApi", void 0);
    __decorate([
        Autowired("columnApi")
    ], FiltersToolPanelListPanel.prototype, "columnApi", void 0);
    __decorate([
        Autowired('toolPanelColDefService')
    ], FiltersToolPanelListPanel.prototype, "toolPanelColDefService", void 0);
    __decorate([
        Autowired('columnController')
    ], FiltersToolPanelListPanel.prototype, "columnController", void 0);
    return FiltersToolPanelListPanel;
}(Component));
export { FiltersToolPanelListPanel };<|MERGE_RESOLUTION|>--- conflicted
+++ resolved
@@ -132,12 +132,8 @@
         var childFilterComps = _.flatten(this.recursivelyAddComps(columnGroup.getChildren(), newDepth));
         if (columnGroup.isPadding())
             return childFilterComps;
-<<<<<<< HEAD
-        var filterGroupComp = new ToolPanelFilterGroupComp(columnGroup, childFilterComps, this.onGroupExpanded.bind(this), depth);
-=======
         }
         var filterGroupComp = new ToolPanelFilterGroupComp(columnGroup, childFilterComps, this.onGroupExpanded.bind(this), depth, false);
->>>>>>> 338ea6d7
         this.getContext().createBean(filterGroupComp);
         filterGroupComp.addCssClassToTitleBar('ag-filter-toolpanel-header');
         return [filterGroupComp];
