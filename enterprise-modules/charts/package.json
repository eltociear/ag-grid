--- conflicted
+++ resolved
@@ -42,16 +42,9 @@
   ],
   "homepage": "http://www.ag-grid.com/",
   "dependencies": {
-<<<<<<< HEAD
-    "ag-charts-community": "~22.1.0",
-    "@ag-grid-community/core": "~22.1.0",
-    "@ag-grid-enterprise/core": "~22.1.0",
-    "@ag-grid-enterprise/range-selection": "~22.1.0"
-=======
     "@ag-grid-community/core": "~22.1.1",
     "@ag-grid-enterprise/core": "~22.1.1",
     "@ag-grid-enterprise/range-selection": "~22.1.1"
->>>>>>> 4fd7a7e6
   },
   "devDependencies": {
     "@types/jest": "^24.0.18",
