var __extends = (this && this.__extends) || (function () {
    var extendStatics = function (d, b) {
        extendStatics = Object.setPrototypeOf ||
            ({ __proto__: [] } instanceof Array && function (d, b) { d.__proto__ = b; }) ||
            function (d, b) { for (var p in b) if (b.hasOwnProperty(p)) d[p] = b[p]; };
        return extendStatics(d, b);
    };
    return function (d, b) {
        extendStatics(d, b);
        function __() { this.constructor = d; }
        d.prototype = b === null ? Object.create(b) : (__.prototype = b.prototype, new __());
    };
})();
var __assign = (this && this.__assign) || function () {
    __assign = Object.assign || function(t) {
        for (var s, i = 1, n = arguments.length; i < n; i++) {
            s = arguments[i];
            for (var p in s) if (Object.prototype.hasOwnProperty.call(s, p))
                t[p] = s[p];
        }
        return t;
    };
    return __assign.apply(this, arguments);
};
import { _, ChartType } from "@ag-grid-community/core";
import { AgChart } from "ag-charts-community";
import { CartesianChartProxy } from "./cartesianChartProxy";
var BarChartProxy = /** @class */ (function (_super) {
    __extends(BarChartProxy, _super);
    function BarChartProxy(params) {
        var _this = _super.call(this, params) || this;
        _this.initChartOptions();
        _this.recreateChart();
        return _this;
    }
    BarChartProxy.prototype.getDefaultOptionsFromTheme = function (theme) {
        var options = _super.prototype.getDefaultOptionsFromTheme.call(this, theme);
        var integratedChartType = this.chartType;
        var standaloneChartType = this.getStandaloneChartType();
        var seriesType = integratedChartType === ChartType.GroupedBar
            || integratedChartType === ChartType.StackedBar
            || integratedChartType === ChartType.NormalizedBar ? 'bar' : 'column';
        var seriesDefaults = theme.getConfig(standaloneChartType + '.series.' + seriesType);
        options.seriesDefaults = {
            shadow: seriesDefaults.shadow,
            label: seriesDefaults.label,
            tooltip: {
                enabled: seriesDefaults.tooltip && seriesDefaults.tooltip.enabled,
                renderer: seriesDefaults.tooltip && seriesDefaults.tooltip.renderer
            },
            fill: {
                colors: seriesDefaults.fills || theme.palette.fills,
                opacity: seriesDefaults.fillOpacity
            },
            stroke: {
                colors: seriesDefaults.strokes || theme.palette.strokes,
                opacity: seriesDefaults.strokeOpacity,
                width: seriesDefaults.strokeWidth
            },
<<<<<<< HEAD
            highlightStyle: seriesDefaults.highlightStyle
=======
            lineDash: seriesDefaults.lineDash ? seriesDefaults.lineDash : [0],
            lineDashOffset: seriesDefaults.lineDashOffset,
            highlightStyle: seriesDefaults.highlightStyle,
            listeners: seriesDefaults.listeners
>>>>>>> 338ea6d7
        };
        return options;
    };
    BarChartProxy.prototype.createChart = function (options) {
        var _a = this.chartProxyParams, grouping = _a.grouping, parentElement = _a.parentElement;
        var isColumn = this.isColumnChart();
        options = options || this.chartOptions;
        var seriesDefaults = options.seriesDefaults;
        var agChartOptions = options;
        if (grouping) {
            agChartOptions.type = 'groupedCategory';
        }
        agChartOptions.autoSize = true;
        agChartOptions.axes = [__assign(__assign({}, (isColumn ? options.xAxis : options.yAxis)), { position: isColumn ? 'bottom' : 'left', type: grouping ? 'groupedCategory' : 'category' }), __assign(__assign({}, (isColumn ? options.yAxis : options.xAxis)), { position: isColumn ? 'left' : 'bottom', type: 'number' })];
        agChartOptions.series = [__assign(__assign({}, this.getSeriesDefaults()), { fills: seriesDefaults.fill.colors, fillOpacity: seriesDefaults.fill.opacity, strokes: seriesDefaults.stroke.colors, strokeOpacity: seriesDefaults.stroke.opacity, strokeWidth: seriesDefaults.stroke.width, tooltip: {
                    enabled: seriesDefaults.tooltip && seriesDefaults.tooltip.enabled,
                    renderer: seriesDefaults.tooltip && seriesDefaults.tooltip.enabled && seriesDefaults.tooltip.renderer,
                } })];
        agChartOptions.container = parentElement;
        return AgChart.create(agChartOptions);
    };
    BarChartProxy.prototype.update = function (params) {
        var _this = this;
        this.chartProxyParams.grouping = params.grouping;
        this.updateAxes('category', !this.isColumnChart());
        var chart = this.chart;
        var barSeries = chart.series[0];
        var palette = this.getPalette();
        var fields = params.fields;
        if (this.crossFiltering) {
            // add additional filtered out field
            fields.forEach(function (field) {
                var crossFilteringField = __assign({}, field);
                crossFilteringField.colId = field.colId + '-filtered-out';
                fields.push(crossFilteringField);
            });
            // introduce cross filtering transparent fills
            var fills_1 = [];
            palette.fills.forEach(function (fill) {
                fills_1.push(fill);
                fills_1.push(_this.hexToRGBA(fill, '0.3'));
            });
            barSeries.fills = fills_1;
            // introduce cross filtering transparent strokes
            var strokes = [];
            palette.strokes.forEach(function (stroke) {
                fills_1.push(stroke);
                fills_1.push(_this.hexToRGBA(stroke, '0.3'));
            });
            barSeries.strokes = strokes;
            // disable series highlighting by default
            barSeries.highlightStyle.fill = undefined;
            // hide 'filtered out' legend items
            var colIds = params.fields.map(function (f) { return f.colId; });
            barSeries.hideInLegend = colIds.filter(function (colId) { return colId.includes('-filtered-out'); });
            // sync toggling of legend item with hidden 'filtered out' item
            chart.legend.addEventListener('click', function (event) {
                barSeries.toggleSeriesItem(event.itemId + '-filtered-out', event.enabled);
            });
            chart.tooltip.delay = 500;
            // add node click cross filtering callback to series
            barSeries.addEventListener('nodeClick', this.crossFilterCallback);
        }
        else {
            barSeries.fills = palette.fills;
            barSeries.strokes = palette.strokes;
        }
        barSeries.data = this.transformData(params.data, params.category.id);
        barSeries.xKey = params.category.id;
        barSeries.xName = params.category.name;
        barSeries.yKeys = params.fields.map(function (f) { return f.colId; });
        barSeries.yNames = params.fields.map(function (f) { return f.displayName; });
        this.updateLabelRotation(params.category.id, !this.isColumnChart());
    };
    BarChartProxy.prototype.getDefaultOptions = function () {
        var fontOptions = this.getDefaultFontOptions();
        var options = this.getDefaultCartesianChartOptions();
        options.seriesDefaults = __assign(__assign({}, options.seriesDefaults), { tooltip: {
                enabled: true,
            }, label: __assign(__assign({}, fontOptions), { enabled: false }), shadow: this.getDefaultDropShadowOptions() });
        return options;
    };
    BarChartProxy.prototype.isColumnChart = function () {
        return _.includes([ChartType.Column, ChartType.GroupedColumn, ChartType.StackedColumn, ChartType.NormalizedColumn], this.chartType);
    };
    BarChartProxy.prototype.getSeriesDefaults = function () {
        var chartType = this.chartType;
        var isColumn = this.isColumnChart();
        var isGrouped = !this.crossFiltering && (chartType === ChartType.GroupedColumn || chartType === ChartType.GroupedBar);
        var isNormalized = !this.crossFiltering && (chartType === ChartType.NormalizedColumn || chartType === ChartType.NormalizedBar);
        return __assign(__assign({}, this.chartOptions.seriesDefaults), { type: isColumn ? 'column' : 'bar', grouped: isGrouped, normalizedTo: isNormalized ? 100 : undefined });
    };
    return BarChartProxy;
}(CartesianChartProxy));
export { BarChartProxy };<|MERGE_RESOLUTION|>--- conflicted
+++ resolved
@@ -57,14 +57,10 @@
                 opacity: seriesDefaults.strokeOpacity,
                 width: seriesDefaults.strokeWidth
             },
-<<<<<<< HEAD
-            highlightStyle: seriesDefaults.highlightStyle
-=======
             lineDash: seriesDefaults.lineDash ? seriesDefaults.lineDash : [0],
             lineDashOffset: seriesDefaults.lineDashOffset,
             highlightStyle: seriesDefaults.highlightStyle,
             listeners: seriesDefaults.listeners
->>>>>>> 338ea6d7
         };
         return options;
     };
