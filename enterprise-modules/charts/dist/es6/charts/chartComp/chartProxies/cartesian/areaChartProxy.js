--- conflicted
+++ resolved
@@ -112,12 +112,8 @@
             return map;
         }, new Map());
         var data = this.transformData(params.data, params.category.id);
-<<<<<<< HEAD
-        var previousSeries = undefined;
-=======
         var previousSeries;
         var _a = this.getPalette(), fills = _a.fills, strokes = _a.strokes;
->>>>>>> 338ea6d7
         params.fields.forEach(function (f, index) {
             var _a = _this.processDataForCrossFiltering(data, f.colId, params), yKey = _a.yKey, atLeastOneSelectedPoint = _a.atLeastOneSelectedPoint;
             var areaSeries = existingSeriesById.get(f.colId);
@@ -172,14 +168,10 @@
                 strokeWidth: seriesDefaults.marker.strokeWidth,
                 formatter: seriesDefaults.marker.formatter
             },
-<<<<<<< HEAD
-            highlightStyle: seriesDefaults.highlightStyle
-=======
             lineDash: seriesDefaults.lineDash ? seriesDefaults.lineDash : [0],
             lineDashOffset: seriesDefaults.lineDashOffset,
             highlightStyle: seriesDefaults.highlightStyle,
             listeners: seriesDefaults.listeners
->>>>>>> 338ea6d7
         };
         return options;
     };
