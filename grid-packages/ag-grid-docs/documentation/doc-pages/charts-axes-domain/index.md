---
title: "Axis Domain"
---

The axis domain is the extent of displayed values along the axis.

For a continuous axis, such as the [Number](../axes-types/#number) or [Time](../axes-types/#time) axis, the domain is calculated automatically from the minimum and maximum values of the data.

For the [Category](../axes-types/#category) axis, the domain consists of the discrete values in the data.

## Nice Domain

By default, a continuous axis is extended to have start and stop values that are visually pleasing, intuitive, and aligned with the tick interval. This makes the axis more user-friendly, and the plotted data is easier to analyse and understand.

To prevent this and use the exact data domain as the axis domain, set the `axis.nice` property to `false`:

```js
axes: [
  {
    type: "number",
    position: "left",
    nice: false, // Use the exact data domain as the axis domain
  },
]
```

The `axis.nice` configuration is demonstrated in the example below. Use the button to toggle the `nice` property. Note that:

- When `nice` is set to `false`, the axis ranges from the minimum data value of `1.87` to the maximum data value of `88.07`.
- When `nice` is set to `true`, the axis domain is extended to nice round numbers, starting from `0` and stopping at `100`.

<chart-example title='Number Axis Nice' name='axis-nice' type='generated'></chart-example>

## Domain Min & Max

The domain of a continuous axis can be configured explicitly by using the `axis.min` and `axis.max` properties.

```js
axes: [
  {
    type: "number",
    position: "left",
    min: -50,
    max: 150,
  },
]
```

The example below shows how to use the `axis.min` and `axis.max` configurations.

Use the buttons to set a specific domain minimum and maximum, or use the reset button to apply the automatically calculated domain.

<chart-example title='Number Axis Min & Max' name='axis-min-max' type='generated'></chart-example>

<<<<<<< HEAD
[[note]]
| If the axis options have been configured with the [Tick Placement](/charts-axes-ticks/#tick-placement) properties, they take priority over the `axis.min` and `axis.max` properties.
| To enforce the axis domain minimum and maximum configurations while also respecting the [Tick Placement](/charts-axes-ticks/#tick-placement) configurations, set the `axis.nice` property to `false`.
=======
<note>
| When [Tick Values](../axes-ticks/#tick-values) are configured, the axis domain will be determined based on the values provided. In this case, `axis.nice`, `axis.min`, and `axis.max` will be ignored, and the domain will be extended as needed to accommodate the tick values.
|
| If the axis options have been configured with the [Tick Interval](../axes-ticks/#tick-interval) or [Tick Min / Max Spacing](../axes-ticks/#tick-min--max-spacing) properties, they take priority over the `axis.min` and `axis.max` properties.
| To enforce the axis domain minimum and maximum configurations while also respecting the [Tick Placement](../axes-ticks/#tick-placement) configurations, set the `axis.nice` property to `false`.
</note>
>>>>>>> 4086ff00

## Next Up

Continue to the next section to learn about [Axis Labels](/charts-axes-labels/).<|MERGE_RESOLUTION|>--- conflicted
+++ resolved
@@ -52,18 +52,12 @@
 
 <chart-example title='Number Axis Min & Max' name='axis-min-max' type='generated'></chart-example>
 
-<<<<<<< HEAD
-[[note]]
-| If the axis options have been configured with the [Tick Placement](/charts-axes-ticks/#tick-placement) properties, they take priority over the `axis.min` and `axis.max` properties.
-| To enforce the axis domain minimum and maximum configurations while also respecting the [Tick Placement](/charts-axes-ticks/#tick-placement) configurations, set the `axis.nice` property to `false`.
-=======
 <note>
 | When [Tick Values](../axes-ticks/#tick-values) are configured, the axis domain will be determined based on the values provided. In this case, `axis.nice`, `axis.min`, and `axis.max` will be ignored, and the domain will be extended as needed to accommodate the tick values.
 |
 | If the axis options have been configured with the [Tick Interval](../axes-ticks/#tick-interval) or [Tick Min / Max Spacing](../axes-ticks/#tick-min--max-spacing) properties, they take priority over the `axis.min` and `axis.max` properties.
 | To enforce the axis domain minimum and maximum configurations while also respecting the [Tick Placement](../axes-ticks/#tick-placement) configurations, set the `axis.nice` property to `false`.
 </note>
->>>>>>> 4086ff00
 
 ## Next Up
 
