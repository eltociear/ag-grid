[[only-vue]]
|## Cell Editor Component
|
|When a Vue component is instantiated the grid will make the grid APIs, a number of utility methods as well as the cell & 
|row values available to you via a `params` object.  
|
|With Vue 2 and Vue 3 you can access the `params` object via `this.params` in the usual methods (lifecycle hooks, methods etc), and with Vue 3's `setup` 
|via `props.params`.
|
<<<<<<< HEAD
|```ts
|interface ICellEditor {
|
|    // Should return the final value to the grid, the result of the editing
|    getValue(): any;
|
|    // Gets called once after initialised.
|    // If you return true, the editor will appear in a popup
|    isPopup?(): boolean;
|
|    // Gets called once, only if isPopup() returns true. Return "over" if the
|    // popup should cover the cell, or "under" if it should be positioned below
|    // leaving the cell value visible. If this method is not present, the
|    // default is "over"
|    getPopupPosition?(): string;
|
|    // Gets called once before editing starts, to give editor a chance to
|    // cancel the editing before it even starts.
|    isCancelBeforeStart?(): boolean;
|
|    // Gets called once when editing is finished (eg if Enter is pressed).
|    // If you return true, then the result of the edit will be ignored.
|    isCancelAfterEnd?(): boolean;
|
|    // If doing full row edit, then gets called when tabbing into the cell.
|    focusIn?(): boolean;
|
|    // If doing full row edit, then gets called when tabbing out of the cell.
|    focusOut?(): boolean;
|}
|```
=======
|The editor `params` interface is as follows:
|
>>>>>>> e103abe7
<|MERGE_RESOLUTION|>--- conflicted
+++ resolved
@@ -7,39 +7,5 @@
 |With Vue 2 and Vue 3 you can access the `params` object via `this.params` in the usual methods (lifecycle hooks, methods etc), and with Vue 3's `setup` 
 |via `props.params`.
 |
-<<<<<<< HEAD
-|```ts
-|interface ICellEditor {
-|
-|    // Should return the final value to the grid, the result of the editing
-|    getValue(): any;
-|
-|    // Gets called once after initialised.
-|    // If you return true, the editor will appear in a popup
-|    isPopup?(): boolean;
-|
-|    // Gets called once, only if isPopup() returns true. Return "over" if the
-|    // popup should cover the cell, or "under" if it should be positioned below
-|    // leaving the cell value visible. If this method is not present, the
-|    // default is "over"
-|    getPopupPosition?(): string;
-|
-|    // Gets called once before editing starts, to give editor a chance to
-|    // cancel the editing before it even starts.
-|    isCancelBeforeStart?(): boolean;
-|
-|    // Gets called once when editing is finished (eg if Enter is pressed).
-|    // If you return true, then the result of the edit will be ignored.
-|    isCancelAfterEnd?(): boolean;
-|
-|    // If doing full row edit, then gets called when tabbing into the cell.
-|    focusIn?(): boolean;
-|
-|    // If doing full row edit, then gets called when tabbing out of the cell.
-|    focusOut?(): boolean;
-|}
-|```
-=======
 |The editor `params` interface is as follows:
-|
->>>>>>> e103abe7
+|