import Footer from 'components/footer/Footer';
import FrameworkSelector from 'components/FrameworkSelector';
import { GlobalContextProvider } from 'components/GlobalContext';
import Menu from 'components/Menu';
import Search from 'components/search/Search';
import { SiteHeader } from 'components/site-header/SiteHeader';
import React from 'react';
import { Helmet } from 'react-helmet';
import supportedFrameworks from 'utils/supported-frameworks';
import favIcons from '../images/favicons';
import styles from './index.module.scss';
import './mailchimp.css';

<<<<<<< HEAD
=======
const IS_SSR = typeof window === "undefined"

>>>>>>> fcbb0a7a
const FULL_SCREEN_PAGES = ['example'];

const FULL_SCREEN_WITH_FOOTER_PAGES = [
    'license-pricing',
    'about',
    'cookies',
    'changelog',
    'pipeline',
    'privacy',
    'style-guide',
];

const getAllPageUrls = (pages) => {
    return pages.map((page) => `/${page}`).concat(pages.map((page) => `/${page}/`));
};

const TopBar = ({ frameworks, currentFramework, path }) => {
    const frameworksData = supportedFrameworks
        .filter((f) => !frameworks || frameworks.includes(f))
        .map((framework) => ({
            name: framework,
            url: path.replace(`/${currentFramework}-`, `/${framework}-`),
        }));

    return (
        <div className={styles['top-bar']}>
            <div className={styles['top-bar__wrapper']}>
                <div className={styles['top-bar__search']}>
                    <button
                        className={styles['top-bar__nav-button']}
                        type="button"
                        data-toggle="collapse"
                        data-target="#side-nav"
                        aria-controls="side-nav"
                        aria-expanded="false"
                        aria-label="Toggle navigation"
                    >
                        <span className={styles['top-bar__nav-button-icon']}></span>
                    </button>

                    <Search currentFramework={currentFramework} />
                </div>

                {currentFramework && (
                    <div className={styles['top-bar__framework-selector']}>
                        <FrameworkSelector
                            data={frameworksData}
                            currentFramework={currentFramework}
                            showSelectedFramework
                        />
                    </div>
                )}
            </div>
        </div>
    );
};

/**
 * This controls the layout template for all pages.
 */
export const Layout = ({
    children,
    pageContext: { frameworks, framework = 'javascript', layout, pageName },
<<<<<<< HEAD
    location: { pathname: path },
=======
    location: { pathname: path, href },
>>>>>>> fcbb0a7a
}) => {
    if (layout === 'bare') {
        // only for on the fly example runner
        return children;
    }

<<<<<<< HEAD
    // takes account of archives too
    const processedPath = path.replace(/.*archive\/[0-9]{1,2}.[0-9].[0-9]/, '');
=======
    // takes account of current archives as well as new testing/archives
    const processedPath = (IS_SSR ? path : href).replace(/.*archive\/[0-9]{1,2}.[0-9].[0-9]/, "")
        .replace(/.*(testing|archives|build).ag-grid.com\/AG-[0-9][0-9][0-9][0-9]/, "")
        .replace(/.*build.ag-grid.com/, "")
        .replace(/.*ag-grid.com/, "")
        .replace(/.*localhost:8000/, "")
        .replace(/\?searchQuery.*/,"")
        .replace(/\?fixVersion.*/,"");
>>>>>>> fcbb0a7a

    const fullScreenPage = processedPath === '/' || getAllPageUrls(FULL_SCREEN_PAGES).includes(processedPath);

    const fullScreenWithFooter = getAllPageUrls(FULL_SCREEN_WITH_FOOTER_PAGES).includes(processedPath);

    return (
        <GlobalContextProvider>
            <Helmet>
                {getFavicons()}
                {getAppleTouchIcons()}
            </Helmet>
            <div className={styles['main-container']}>
                <Helmet htmlAttributes={{ lang: 'en' }} />
                <SiteHeader path={path} />

<<<<<<< HEAD
                {!fullScreenPage && !fullScreenWithFooter && (
                    <TopBar frameworks={frameworks} currentFramework={framework} path={path} />
                )}
                <div className={styles['content-viewport']}>
                    {!fullScreenPage && !fullScreenWithFooter && (
=======
                {!IS_SSR && !fullScreenPage && !fullScreenWithFooter && (
                    <TopBar frameworks={frameworks} currentFramework={framework} path={path} />
                )}
                <div className={styles['content-viewport']}>
                    {!IS_SSR && !fullScreenPage && !fullScreenWithFooter && (
>>>>>>> fcbb0a7a
                        <aside className={`${styles['main-menu']}`}>
                            <Menu currentFramework={framework} currentPage={pageName} />
                        </aside>
                    )}
                    <main is="div" className={styles['content']}>
                        {children}
                    </main>
                </div>
            </div>
            {(!fullScreenPage || fullScreenWithFooter) && <Footer framework={framework} />}
        </GlobalContextProvider>
    );
};

const getFavicons = () =>
    [196, 192, 180, 167, 152, 128, 32].map((size) => (
        <link key={size} rel="icon" type="image/png" sizes={`${size}x${size}`} href={favIcons[`favIcon${size}`]} />
    ));

const getAppleTouchIcons = () =>
    [180, 167, 152].map((size) => (
        <link key={size} rel="apple-touch-icon" sizes={`${size}x${size}`} href={favIcons[`favIcon${size}Touch`]} />
    ));

export default Layout;<|MERGE_RESOLUTION|>--- conflicted
+++ resolved
@@ -11,11 +11,8 @@
 import styles from './index.module.scss';
 import './mailchimp.css';
 
-<<<<<<< HEAD
-=======
 const IS_SSR = typeof window === "undefined"
 
->>>>>>> fcbb0a7a
 const FULL_SCREEN_PAGES = ['example'];
 
 const FULL_SCREEN_WITH_FOOTER_PAGES = [
@@ -79,21 +76,13 @@
 export const Layout = ({
     children,
     pageContext: { frameworks, framework = 'javascript', layout, pageName },
-<<<<<<< HEAD
-    location: { pathname: path },
-=======
     location: { pathname: path, href },
->>>>>>> fcbb0a7a
 }) => {
     if (layout === 'bare') {
         // only for on the fly example runner
         return children;
     }
 
-<<<<<<< HEAD
-    // takes account of archives too
-    const processedPath = path.replace(/.*archive\/[0-9]{1,2}.[0-9].[0-9]/, '');
-=======
     // takes account of current archives as well as new testing/archives
     const processedPath = (IS_SSR ? path : href).replace(/.*archive\/[0-9]{1,2}.[0-9].[0-9]/, "")
         .replace(/.*(testing|archives|build).ag-grid.com\/AG-[0-9][0-9][0-9][0-9]/, "")
@@ -102,7 +91,6 @@
         .replace(/.*localhost:8000/, "")
         .replace(/\?searchQuery.*/,"")
         .replace(/\?fixVersion.*/,"");
->>>>>>> fcbb0a7a
 
     const fullScreenPage = processedPath === '/' || getAllPageUrls(FULL_SCREEN_PAGES).includes(processedPath);
 
@@ -118,19 +106,11 @@
                 <Helmet htmlAttributes={{ lang: 'en' }} />
                 <SiteHeader path={path} />
 
-<<<<<<< HEAD
-                {!fullScreenPage && !fullScreenWithFooter && (
-                    <TopBar frameworks={frameworks} currentFramework={framework} path={path} />
-                )}
-                <div className={styles['content-viewport']}>
-                    {!fullScreenPage && !fullScreenWithFooter && (
-=======
                 {!IS_SSR && !fullScreenPage && !fullScreenWithFooter && (
                     <TopBar frameworks={frameworks} currentFramework={framework} path={path} />
                 )}
                 <div className={styles['content-viewport']}>
                     {!IS_SSR && !fullScreenPage && !fullScreenWithFooter && (
->>>>>>> fcbb0a7a
                         <aside className={`${styles['main-menu']}`}>
                             <Menu currentFramework={framework} currentPage={pageName} />
                         </aside>
