--- conflicted
+++ resolved
@@ -1,16 +1,9 @@
 import { Component, IFloatingFilter, IFloatingFilterParams } from 'ag-grid-community';
 import { SetFilterModel } from './setFilterModel';
 export declare class SetFloatingFilterComp extends Component implements IFloatingFilter {
-<<<<<<< HEAD
-    private eFloatingFilterText;
-    private valueFormatterService;
-    private gridOptionsWrapper;
-    private columnController;
-=======
     private readonly eFloatingFilterText;
     private readonly valueFormatterService;
     private readonly columnController;
->>>>>>> 338ea6d7
     private params;
     private lastKnownModel;
     private availableValuesListenerAdded;
