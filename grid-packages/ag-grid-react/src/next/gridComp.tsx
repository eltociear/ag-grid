import React, { useEffect, useRef, useState, useCallback, useMemo } from 'react';
import {
    Context,
    FocusService,
    GridCtrl,
    IGridComp,
    AgStackComponentsRegistry
} from 'ag-grid-community';
import { classesList } from './utils';
import useReactCommentEffect from './reactComment';
import TabGuardComp, { TabGuardCompCallback } from './tabGuardComp';
import GridBodyComp  from './gridBodyComp';

interface GridCompProps {
    context: Context;
}

const GridComp = ({ context: _context }: GridCompProps) => {

    const context = useMemo(() => _context, [_context]);
    const [rtlClass, setRtlClass] = useState<string>('');
    const [keyboardFocusClass, setKeyboardFocusClass] = useState<string>('');
    const [layoutClass, setLayoutClass] = useState<string>('');
    const [cursor, setCursor] = useState<string | null>(null);
    const [userSelect, setUserSelect] = useState<string | null>(null);
    const [initialised, setInitialised] = useState<boolean>(false);
    const [tabGuardReady, setTabGuardReady] = useState<any>();

    const gridCtrlRef = useRef<GridCtrl | null>(null);
    const eRootWrapperRef = useRef<HTMLDivElement>(null);
    const tabGuardRef = useRef<TabGuardCompCallback>();
    const eGridBodyParentRef = useRef<HTMLDivElement>(null);
    const focusInnerElementRef = useRef<((fromBottom?: boolean) => void)>(() => undefined);

    const onTabKeyDown = useCallback(() => undefined, []);

    useReactCommentEffect(' AG Grid ', eRootWrapperRef);

    // create shared controller.
    useEffect(() => {
<<<<<<< HEAD
        const currentController = gridCtrlRef.current = props.context.createBean(new GridCtrl());
=======
        const currentController = gridCtrlRef.current = context.createBean(new GridCtrl());
>>>>>>> b4c1903b

        return () => {
            context.destroyBean(currentController);
            gridCtrlRef.current = null;
        }
    }, [context]);

    // initialise the UI
    useEffect(() => {
        const gridCtrl = gridCtrlRef.current!;

        focusInnerElementRef.current = gridCtrl.focusInnerElement.bind(gridCtrl);

        const compProxy: IGridComp = {
            destroyGridUi:
                () => {}, // do nothing, as framework users destroy grid by removing the comp
            setRtlClass: setRtlClass,
            addOrRemoveKeyboardFocusClass:
                (addOrRemove: boolean) => setKeyboardFocusClass(addOrRemove ? FocusService.AG_KEYBOARD_FOCUS : ''),
            forceFocusOutOfContainer: () => {
                tabGuardRef.current!.forceFocusOutOfContainer();
            },
            updateLayoutClasses: setLayoutClass,
            getFocusableContainers: () => {
                const els: HTMLElement[] = [];

                const gridBodyCompEl = eRootWrapperRef.current!.querySelector('.ag-root');
                const sideBarEl = eRootWrapperRef.current!.querySelector('.ag-side-bar')

                if (gridBodyCompEl) {
                    els.push(gridBodyCompEl as HTMLElement);
                }

                if (sideBarEl) {
                    els.push(sideBarEl as HTMLElement);
                }

                return els;
            },
            setCursor,
            setUserSelect
        };

        gridCtrl.setComp(compProxy, eRootWrapperRef.current!, eRootWrapperRef.current!);

        setInitialised(true);
    }, []);

    // initialise the extra components
    useEffect(() => {
        if (!tabGuardReady) { return; }

        const gridCtrl = gridCtrlRef.current!;
        const beansToDestroy: any[] = [];

        const agStackComponentsRegistry: AgStackComponentsRegistry = context.getBean('agStackComponentsRegistry');
        const HeaderDropZonesClass = agStackComponentsRegistry.getComponentClass('AG-GRID-HEADER-DROP-ZONES');
        const SideBarClass = agStackComponentsRegistry.getComponentClass('AG-SIDE-BAR');
        const StatusBarClass = agStackComponentsRegistry.getComponentClass('AG-STATUS-BAR');
        const WatermarkClass = agStackComponentsRegistry.getComponentClass('AG-WATERMARK');
        const PaginationClass = agStackComponentsRegistry.getComponentClass('AG-PAGINATION');
        const additionalEls: HTMLDivElement[] = [];
        const eRootWrapper = eRootWrapperRef.current!;
        const eGridBodyParent = eGridBodyParentRef.current!;

        if (gridCtrl.showDropZones() && HeaderDropZonesClass) {
            const headerDropZonesComp = context.createBean(new HeaderDropZonesClass());
            const eGui = headerDropZonesComp.getGui();
            eRootWrapper.insertAdjacentElement('afterbegin', eGui);
            additionalEls.push(eGui);
            beansToDestroy.push(headerDropZonesComp);
        }

        if (gridCtrl.showSideBar() && SideBarClass) {
            const sideBarComp = context.createBean(new SideBarClass());
            const eGui = sideBarComp.getGui();
            const bottomTabGuard = eGridBodyParent.querySelector('.ag-tab-guard-bottom');
            if (bottomTabGuard) {
                bottomTabGuard.insertAdjacentElement('beforebegin', eGui);
                additionalEls.push(eGui);
            }

            beansToDestroy.push(sideBarComp);
        }

        if (gridCtrl.showStatusBar() && StatusBarClass) {
            const statusBarComp = context.createBean(new StatusBarClass());
            const eGui = statusBarComp.getGui();
            eRootWrapper.insertAdjacentElement('beforeend', eGui);
            additionalEls.push(eGui);
            beansToDestroy.push(statusBarComp);
        }

        if (PaginationClass) {
            const paginationComp = context.createBean(new PaginationClass());
            const eGui = paginationComp.getGui();
            eRootWrapper.insertAdjacentElement('beforeend', eGui);
            additionalEls.push(eGui);
            beansToDestroy.push(paginationComp);
        }

        if (gridCtrl.showWatermark() && WatermarkClass) {
            const watermarkComp = context.createBean(new WatermarkClass());
            const eGui = watermarkComp.getGui();
            eRootWrapper.insertAdjacentElement('beforeend', eGui);
            additionalEls.push(eGui);
            beansToDestroy.push(watermarkComp);
        }

        return () => {
            context.destroyBeans(beansToDestroy);
            additionalEls.forEach(el => {
                if (el.parentElement) {
                    el.parentElement.removeChild(el);
                }
            });
        }
    }, [context, tabGuardReady])

    const rootWrapperClasses = classesList('ag-root-wrapper', rtlClass, keyboardFocusClass, layoutClass);
    const rootWrapperBodyClasses = classesList('ag-root-wrapper-body', 'ag-focus-managed', layoutClass);

    const topStyle = useMemo(() => ({
        "user-select": userSelect != null ? userSelect : '',
        '-webkit-user-select': userSelect != null ? userSelect : '',
        cursor: cursor != null ? cursor : ''
    }), [userSelect, cursor]);

    const eGridBodyParent = eGridBodyParentRef.current;

<<<<<<< HEAD
    const setTabGuardCompRef = useCallback( ref => {
=======
    const setTabGuardCompRef = useCallback((ref: TabGuardCompCallback) => {
>>>>>>> b4c1903b
        tabGuardRef.current = ref;
        setTabGuardReady(true);
    }, []);

    return (
        <div ref={ eRootWrapperRef } className={ rootWrapperClasses } style={ topStyle }>
            <div className={ rootWrapperBodyClasses } ref={ eGridBodyParentRef }>
                { initialised && eGridBodyParent &&
                    <TabGuardComp
                        ref={ setTabGuardCompRef }
                        context={ context }
                        eFocusableElement= { eGridBodyParent }
                        onTabKeyDown={ onTabKeyDown }
                        gridCtrl={ gridCtrlRef.current! }>
                    { // we wait for initialised before rending the children, so GridComp has created and registered with it's
                    // GridCtrl before we create the child GridBodyComp. Otherwise the GridBodyComp would initialise first,
                    // before we have set the the Layout CSS classes, causing the GridBodyComp to render rows to a grid that
                    // doesn't have it's height specified, which would result if all the rows getting rendered (and if many rows,
                    // hangs the UI)
                         <GridBodyComp context={ context }/>
                    }
                    </TabGuardComp>
                }
            </div>
        </div>
    );
};

export default GridComp;<|MERGE_RESOLUTION|>--- conflicted
+++ resolved
@@ -38,11 +38,7 @@
 
     // create shared controller.
     useEffect(() => {
-<<<<<<< HEAD
-        const currentController = gridCtrlRef.current = props.context.createBean(new GridCtrl());
-=======
         const currentController = gridCtrlRef.current = context.createBean(new GridCtrl());
->>>>>>> b4c1903b
 
         return () => {
             context.destroyBean(currentController);
@@ -173,11 +169,7 @@
 
     const eGridBodyParent = eGridBodyParentRef.current;
 
-<<<<<<< HEAD
-    const setTabGuardCompRef = useCallback( ref => {
-=======
     const setTabGuardCompRef = useCallback((ref: TabGuardCompCallback) => {
->>>>>>> b4c1903b
         tabGuardRef.current = ref;
         setTabGuardReady(true);
     }, []);
