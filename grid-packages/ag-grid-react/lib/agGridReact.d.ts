<<<<<<< HEAD
// ag-grid-react v23.1.1
=======
// ag-grid-react v23.2.0
>>>>>>> 27f95722
import * as React from "react";
import { Component, ReactPortal } from "react";
import { ColumnApi, GridApi, GridOptions, Module } from "ag-grid-community";
import { ReactComponent } from "./reactComponent";
import { ChangeDetectionService, ChangeDetectionStrategyType } from "./changeDetectionService";
export interface AgGridReactProps extends GridOptions {
    gridOptions?: GridOptions;
    modules?: Module[];
    rowDataChangeDetectionStrategy?: ChangeDetectionStrategyType;
    componentWrappingElement?: string;
    disableStaticMarkup?: boolean;
}
export declare class AgGridReact extends Component<AgGridReactProps, {}> {
    props: any;
    state: any;
    static propTypes: any;
    gridOptions: GridOptions;
    changeDetectionService: ChangeDetectionService;
    api: GridApi | null;
    columnApi: ColumnApi;
    portals: ReactPortal[];
    hasPendingPortalUpdate: boolean;
    destroyed: boolean;
    protected eGridDiv: HTMLElement;
    private static MAX_COMPONENT_CREATION_TIME;
    constructor(props: any, state: any);
    render(): React.ReactElement<any, string | ((props: any) => React.ReactElement<any, string | any | (new (props: any) => React.Component<any, any, any>)>) | (new (props: any) => React.Component<any, any, any>)>;
    createStyleForDiv(): any;
    componentDidMount(): void;
    waitForInstance(reactComponent: ReactComponent, resolve: (value: any) => void, runningTime?: number): void;
    /**
     * Mounts a react portal for components registered under the componentFramework.
     * We do this because we want all portals to be in the same tree - in order to get
     * Context to work properly.
     */
    mountReactPortal(portal: ReactPortal, reactComponent: ReactComponent, resolve: (value: any) => void): void;
    batchUpdate(callback?: any): any;
    destroyPortal(portal: ReactPortal): void;
    private getStrategyTypeForProp;
    shouldComponentUpdate(nextProps: any): boolean;
    componentDidUpdate(prevProps: any): void;
    processPropsChanges(prevProps: any, nextProps: any): void;
    private extractDeclarativeColDefChanges;
    private extractGridPropertyChanges;
    componentWillUnmount(): void;
    isDisableStaticMarkup(): boolean;
}<|MERGE_RESOLUTION|>--- conflicted
+++ resolved
@@ -1,8 +1,4 @@
-<<<<<<< HEAD
-// ag-grid-react v23.1.1
-=======
 // ag-grid-react v23.2.0
->>>>>>> 27f95722
 import * as React from "react";
 import { Component, ReactPortal } from "react";
 import { ColumnApi, GridApi, GridOptions, Module } from "ag-grid-community";
