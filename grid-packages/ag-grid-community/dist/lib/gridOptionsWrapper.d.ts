--- conflicted
+++ resolved
@@ -1,9 +1,5 @@
 import { RowNode } from './entities/rowNode';
-<<<<<<< HEAD
-import { ChartRef, FillOperationParams, GetChartToolbarItems, GetContextMenuItems, GetMainMenuItems, GetRowNodeIdFunc, GridOptions, IsRowMaster, IsRowSelectable, NavigateToNextCellParams, NavigateToNextHeaderParams, PaginationNumberFormatterParams, PostProcessPopupParams, ProcessChartOptionsParams, ProcessDataFromClipboardParams, TabToNextCellParams, TabToNextHeaderParams } from './entities/gridOptions';
-=======
 import { ChartRef, FillOperationParams, GetChartToolbarItems, GetContextMenuItems, GetMainMenuItems, GetRowNodeIdFunc, GetServerSideStoreParamsParams, GridOptions, IsApplyServerSideTransaction, IsRowMaster, IsRowSelectable, IsServerSideGroupOpenByDefaultParams, NavigateToNextCellParams, NavigateToNextHeaderParams, PaginationNumberFormatterParams, PostProcessPopupParams, ProcessChartOptionsParams, ProcessDataFromClipboardParams, ServerSideStoreParams, TabToNextCellParams, TabToNextHeaderParams } from './entities/gridOptions';
->>>>>>> 338ea6d7
 import { GridApi } from './gridApi';
 import { ColDef, ColGroupDef, IAggFunc, SuppressKeyboardEventParams } from './entities/colDef';
 import { ColumnApi } from './columnController/columnApi';
@@ -136,19 +132,12 @@
     getRowClassFunc(): (params: any) => string | string[];
     rowClassRules(): {
         [cssClassName: string]: string | ((params: any) => boolean);
-<<<<<<< HEAD
-    };
-    getCreateChartContainerFunc(): (params: ChartRef) => void | undefined;
-    getPopupParent(): HTMLElement;
-    getBlockLoadDebounceMillis(): number;
-=======
     } | undefined;
     getServerSideStoreType(): string | undefined;
     getServerSideStoreParamsFunc(): ((params: GetServerSideStoreParamsParams) => ServerSideStoreParams) | undefined;
     getCreateChartContainerFunc(): ((params: ChartRef) => void) | undefined;
     getPopupParent(): HTMLElement | undefined;
     getBlockLoadDebounceMillis(): number | undefined;
->>>>>>> 338ea6d7
     getPostProcessPopupFunc(): ((params: PostProcessPopupParams) => void) | undefined;
     getPaginationNumberFormatterFunc(): ((params: PaginationNumberFormatterParams) => string) | undefined;
     getChildCountFunc(): (dataItem: any) => number;
@@ -187,11 +176,7 @@
     isAngularCompileRows(): boolean;
     isAngularCompileFilters(): boolean;
     isDebug(): boolean;
-<<<<<<< HEAD
-    getColumnDefs(): (ColGroupDef | ColDef)[];
-=======
     getColumnDefs(): (ColDef | ColGroupDef)[] | undefined;
->>>>>>> 338ea6d7
     getColumnTypes(): {
         [key: string]: ColDef;
     } | undefined;
