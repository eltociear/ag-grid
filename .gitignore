--- conflicted
+++ resolved
@@ -16,12 +16,7 @@
 
 ag-grid.iml
 
-<<<<<<< HEAD
-=======
-dist/
-
 
 .sass-cache
 .DS_Store
-.cache-loader
->>>>>>> 1ef6491f
+.cache-loader