<<<<<<< HEAD
// ag-charts-react v2.1.0
=======
// ag-charts-react v3.0.0
>>>>>>> 338ea6d7
"use strict";
function __export(m) {
    for (var p in m) if (!exports.hasOwnProperty(p)) exports[p] = m[p];
}
Object.defineProperty(exports, "__esModule", { value: true });
__export(require("./agChartsReact"));<|MERGE_RESOLUTION|>--- conflicted
+++ resolved
@@ -1,8 +1,4 @@
-<<<<<<< HEAD
-// ag-charts-react v2.1.0
-=======
 // ag-charts-react v3.0.0
->>>>>>> 338ea6d7
 "use strict";
 function __export(m) {
     for (var p in m) if (!exports.hasOwnProperty(p)) exports[p] = m[p];
