--- conflicted
+++ resolved
@@ -40,6 +40,9 @@
     fill?: string;
     stroke?: string;
 }
+export declare class SeriesTooltip extends Observable {
+    enabled: boolean;
+}
 export declare abstract class Series extends Observable {
     readonly id: string;
     readonly type: string;
@@ -54,12 +57,11 @@
     directionKeys: {
         [key in ChartAxisDirection]?: string[];
     };
+    /**
+     * @deprecated Use {@link tooltip.enabled} instead.
+     */
     tooltipEnabled: boolean;
-<<<<<<< HEAD
-    setColors(fills: string[], strokes: string[]): void;
-=======
     tooltip: SeriesTooltip;
->>>>>>> 558c6ff6
     data?: any[];
     visible: boolean;
     showInLegend: boolean;
