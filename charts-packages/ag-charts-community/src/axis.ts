--- conflicted
+++ resolved
@@ -648,36 +648,16 @@
             .each((line) => {
                 line.strokeWidth = tick.width;
                 line.stroke = tick.color;
-<<<<<<< HEAD
-=======
-                line.visible = anyTickVisible && labelBboxes.has(index);
->>>>>>> bbfdbe62
+                line.visible = anyTickVisible;
             })
             .attr('x1', sideFlag * tick.size)
             .attr('x2', 0)
             .attr('y1', 0)
             .attr('y2', 0);
-<<<<<<< HEAD
-
-        this.updateTitle({ ticks });
-
-        this.crossLines?.forEach((crossLine) => {
-            crossLine.sideFlag = -sideFlag as -1 | 1;
-            crossLine.direction = rotation === -Math.PI / 2 ? ChartAxisDirection.X : ChartAxisDirection.Y;
-            crossLine.label.parallel =
-                crossLine.label.parallel !== undefined ? crossLine.label.parallel : parallelLabels;
-            crossLine.parallelFlipRotation = parallelFlipRotation;
-            crossLine.regularFlipRotation = regularFlipRotation;
-            crossLine.update(anyTickVisible);
-        });
-
-        return primaryTickCount;
     }
 
     updateSecondaryAxisTicks(_primaryTickCount: number | undefined): any[] {
         throw new Error('AG Charts - unexpected call to updateSecondaryAxisTicks() - check axes configuration.');
-=======
->>>>>>> bbfdbe62
     }
 
     private updateTickGroupSelection({ data }: { data: AxisNodeDatum[] }) {
