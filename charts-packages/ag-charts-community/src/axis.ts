--- conflicted
+++ resolved
@@ -11,7 +11,6 @@
 import { createId } from "./util/id";
 import { normalizeAngle360, normalizeAngle360Inclusive, toRadians } from "./util/angle";
 import { doOnce } from "./util/function";
-import { ContinuousScale } from "./scale/continuousScale";
 // import { Rect } from "./scene/shape/rect"; // debug (bbox)
 
 enum Tags {
@@ -618,77 +617,6 @@
             });
         }
 
-<<<<<<< HEAD
-        // `ticks instanceof NumericTicks` doesn't work here, so we feature detect.
-        this.fractionDigits = (ticks as any).fractionDigits >= 0 ? (ticks as any).fractionDigits : 0;
-
-        // Update properties that affect the size of the axis labels and measure the labels
-        const labelSelection = groupSelection.selectByClass(Text)
-            .each((node, datum, index) => {
-                node.fontStyle = label.fontStyle;
-                node.fontWeight = label.fontWeight;
-                node.fontSize = label.fontSize;
-                node.fontFamily = label.fontFamily;
-                node.fill = label.color;
-                node.textBaseline = parallelLabels && !labelRotation
-                    ? (sideFlag * parallelFlipFlag === -1 ? 'hanging' : 'bottom')
-                    : 'middle';
-                node.text = this.formatTickDatum(datum, index);
-
-                node.textAlign = parallelLabels
-                    ? labelRotation ? (sideFlag * alignFlag === -1 ? 'end' : 'start') : 'center'
-                    : sideFlag * regularFlipFlag === -1 ? 'end' : 'start';
-            });
-
-        const labelX = sideFlag * (tick.size + label.padding);
-        const autoRotation = parallelLabels
-            ? parallelFlipFlag * Math.PI / 2
-            : (regularFlipFlag === -1 ? Math.PI : 0);
-
-        const labelBboxes: Map<string, BBox> = new Map();
-        labelSelection.each(label => {
-            label.x = labelX;
-            label.rotationCenterX = labelX;
-            label.rotation = autoRotation + labelRotation;
-            label.visible = true;
-
-            labelBboxes.set(label.id, label.computeBBox());
-        });
-
-        // Only consider a fraction of the total range to allow more space for each label
-        const fractionOfRange = 0.8;
-        const availableRange = (requestedRangeMax - requestedRangeMin) * fractionOfRange;
-
-        const calculateLabelsLength = (bboxes: Map<string, BBox>, parallel: boolean) => {
-            let totalLength = 0;
-            for (let [labelId, bbox] of bboxes.entries()) {
-                totalLength += (parallel ? bbox.width : bbox.height);
-            }
-            return totalLength;
-        }
-
-        if (availableRange >= 0) {
-            let totalLabelLength = calculateLabelsLength(labelBboxes, parallelLabels);
-            let visible = true;
-
-            // Remove half the labels if they overlap
-            while (totalLabelLength > availableRange) {
-                labelSelection.each(label => {
-                    if (label.visible !== true) { return; }
-
-                    label.visible = visible;
-                    if (!label.visible) {
-                        labelBboxes.delete(label.id);
-                    }
-                    visible = !visible;
-                });
-
-                totalLabelLength = calculateLabelsLength(labelBboxes, parallelLabels);
-            }
-        }
-
-=======
->>>>>>> 7444420e
         this.groupSelection = groupSelection;
 
         // Render axis line.
