import { HdpiCanvas } from '../canvas/hdpiCanvas';
import { Node, RedrawType, RenderContext } from './node';
import { createId } from '../util/id';
import { Group } from './group';
import { HdpiOffscreenCanvas } from '../canvas/hdpiOffscreenCanvas';
import { windowValue } from '../util/window';
import { ascendingStringNumberUndefined, compoundAscending } from '../util/compare';

interface DebugOptions {
    stats: false | 'basic' | 'detailed';
    dirtyTree: boolean;
    renderBoundingBoxes: boolean;
    consoleLog: boolean;
}

interface SceneOptions {
    document: Document;
    mode: 'simple' | 'composite' | 'dom-composite' | 'adv-composite';
}

interface SceneLayer {
    id: number;
    name?: string;
    zIndex: number;
    zIndexSubOrder?: [string, number];
    canvas: HdpiOffscreenCanvas | HdpiCanvas;
}

export class Scene {
    static className = 'Scene';

    readonly id = createId(this);

    readonly canvas: HdpiCanvas;
    readonly layers: SceneLayer[] = [];

    private readonly ctx: CanvasRenderingContext2D;

    private readonly opts: SceneOptions;

    constructor(
        opts: {
            width?: number;
            height?: number;
        } & Partial<SceneOptions>
    ) {
        const {
            document = window.document,
            mode = windowValue('agChartsSceneRenderModel') || 'adv-composite',
            width,
            height,
        } = opts;

        this.opts = { document, mode };
        this.debug.stats = windowValue('agChartsSceneStats') ?? false;
        this.debug.dirtyTree = windowValue('agChartsSceneDirtyTree') ?? false;
        this.canvas = new HdpiCanvas({ document, width, height });
        this.ctx = this.canvas.context;
    }

    set container(value: HTMLElement | undefined) {
        this.canvas.container = value;
    }
    get container(): HTMLElement | undefined {
        return this.canvas.container;
    }

    download(fileName?: string) {
        this.canvas.download(fileName);
    }

    getDataURL(type?: string): string {
        return this.canvas.getDataURL(type);
    }

    get width(): number {
        return this.pendingSize ? this.pendingSize[0] : this.canvas.width;
    }

    get height(): number {
        return this.pendingSize ? this.pendingSize[1] : this.canvas.height;
    }

    private pendingSize?: [number, number];
    resize(width: number, height: number): boolean {
        width = Math.round(width);
        height = Math.round(height);

        // HdpiCanvas doesn't allow width/height <= 0.
        const lessThanZero = width <= 0 || height <= 0;
        const unchanged = width === this.width && height === this.height;
        if (unchanged || lessThanZero) {
            return false;
        }

        this.pendingSize = [width, height];
        this.markDirty();

        return true;
    }

    private _nextZIndex = 0;
    private _nextLayerId = 0;
    addLayer(opts?: {
        zIndex?: number;
        zIndexSubOrder?: [string, number];
        name?: string;
    }): HdpiCanvas | HdpiOffscreenCanvas | undefined {
        const { mode } = this.opts;
        const layeredModes = ['composite', 'dom-composite', 'adv-composite'];
        if (!layeredModes.includes(mode)) {
            return undefined;
        }

        const { zIndex = this._nextZIndex++, name, zIndexSubOrder } = opts || {};
        const { width, height } = this;
        const domLayer = mode === 'dom-composite';
        const advLayer = mode === 'adv-composite';
        const canvas =
            !advLayer || !HdpiOffscreenCanvas.isSupported()
                ? new HdpiCanvas({
                      document: this.opts.document,
                      width,
                      height,
                      domLayer,
                      zIndex,
                      name,
                  })
                : new HdpiOffscreenCanvas({
                      width,
                      height,
                  });
        const newLayer = {
            id: this._nextLayerId++,
            name,
            zIndex,
            zIndexSubOrder,
            canvas,
        };

        if (zIndex >= this._nextZIndex) {
            this._nextZIndex = zIndex + 1;
        }

        this.layers.push(newLayer);
        this.sortLayers();

        if (domLayer) {
            const domCanvases = this.layers
                .map((v) => v.canvas)
                .filter((v): v is HdpiCanvas => v instanceof HdpiCanvas);
            const newLayerIndex = domCanvases.findIndex((v) => v === canvas);
            const lastLayer = domCanvases[newLayerIndex - 1] ?? this.canvas;
            lastLayer.element.insertAdjacentElement('afterend', (canvas as HdpiCanvas).element);
        }

        if (this.debug.consoleLog) {
            console.log({ layers: this.layers });
        }

        return newLayer.canvas;
    }

    removeLayer(canvas: HdpiCanvas | HdpiOffscreenCanvas) {
        const index = this.layers.findIndex((l) => l.canvas === canvas);

        if (index >= 0) {
            this.layers.splice(index, 1);
            canvas.destroy();
            this.markDirty();

            if (this.debug.consoleLog) {
                console.log({ layers: this.layers });
            }
        }
    }

    moveLayer(canvas: HdpiCanvas | HdpiOffscreenCanvas, newZIndex: number, newZIndexSubOrder?: [string, number]) {
        const layer = this.layers.find((l) => l.canvas === canvas);

        if (layer) {
            layer.zIndex = newZIndex;
            layer.zIndexSubOrder = newZIndexSubOrder;
            this.sortLayers();
            this.markDirty();

            if (this.debug.consoleLog) {
                console.log({ layers: this.layers });
            }
        }
    }

    private sortLayers() {
        this.layers.sort((a, b) => {
            return compoundAscending(
                [a.zIndex, ...(a.zIndexSubOrder ?? [undefined, undefined]), a.id],
                [b.zIndex, ...(b.zIndexSubOrder ?? [undefined, undefined]), b.id],
                ascendingStringNumberUndefined
            );
        });
    }

    private _dirty = false;
    markDirty() {
        this._dirty = true;
    }
    get dirty(): boolean {
        return this._dirty;
    }

    _root: Node | null = null;
    set root(node: Node | null) {
        if (node === this._root) {
            return;
        }

        if (this._root) {
            this._root._setScene();
        }

        this._root = node;

        if (node) {
            // If `node` is the root node of another scene ...
            if (node.parent === null && node.scene && node.scene !== this) {
                node.scene.root = null;
            }
            node._setScene(this);
        }

        this.markDirty();
    }
    get root(): Node | null {
        return this._root;
    }

    readonly debug: DebugOptions = {
        dirtyTree: false,
        stats: false,
        renderBoundingBoxes: false,
        consoleLog: false,
    };

<<<<<<< HEAD
    async render(opts?: { debugSplitTimes: number[]; extraDebugStats: Record<string, number> }) {
=======
    destroy() {
        this.container = undefined;

        const { layers } = this;
        for (const layer of layers) {
            layer.canvas.destroy();
            delete layer['canvas'];
        }
        layers.splice(0, layers.length);
    }

    render(opts?: { debugSplitTimes: number[]; extraDebugStats: Record<string, number> }) {
>>>>>>> 4fc4b896
        const { debugSplitTimes = [performance.now()], extraDebugStats = {} } = opts || {};
        const {
            canvas,
            ctx,
            root,
            layers,
            pendingSize,
            opts: { mode },
        } = this;

        if (pendingSize) {
            this.canvas.resize(...pendingSize);
            this.layers.forEach((layer) => layer.canvas.resize(...pendingSize));

            this.pendingSize = undefined;
        }

        if (root && !root.visible) {
            this._dirty = false;
            return;
        }

        if (!this.dirty) {
            this.debugStats(debugSplitTimes, ctx, undefined, extraDebugStats);
            return;
        }

        const renderCtx: RenderContext = {
            ctx,
            forceRender: true,
            resized: !!pendingSize,
        };
        if (this.debug.stats === 'detailed') {
            renderCtx.stats = { layersRendered: 0, layersSkipped: 0, nodesRendered: 0, nodesSkipped: 0 };
        }

        let canvasCleared = false;
        if (!root || root.dirty >= RedrawType.TRIVIAL) {
            // start with a blank canvas, clear previous drawing
            canvasCleared = true;
            canvas.clear();
        }

        if (root && this.debug.dirtyTree) {
            const { dirtyTree, paths } = this.buildDirtyTree(root);
            console.log({ dirtyTree, paths });
        }

        if (root && canvasCleared) {
            if (this.debug.consoleLog) {
                console.log('before', {
                    redrawType: RedrawType[root.dirty],
                    canvasCleared,
                    tree: this.buildTree(root),
                });
            }

            if (root.visible) {
                ctx.save();
                root.render(renderCtx);
                ctx.restore();
            }
        }

        if (mode !== 'dom-composite' && layers.length > 0 && canvasCleared) {
            ctx.save();
            ctx.setTransform(1 / canvas.pixelRatio, 0, 0, 1 / canvas.pixelRatio, 0, 0);
            layers.forEach(({ canvas: { imageSource, enabled, opacity } }) => {
                if (!enabled) {
                    return;
                }

                ctx.globalAlpha = opacity;
                ctx.drawImage(imageSource, 0, 0);
            });
            ctx.restore();
        }

        this._dirty = false;

        this.debugStats(debugSplitTimes, ctx, renderCtx.stats, extraDebugStats);

        if (root && this.debug.consoleLog) {
            console.log('after', { redrawType: RedrawType[root.dirty], canvasCleared, tree: this.buildTree(root) });
        }
    }

    debugStats(
        debugSplitTimes: number[],
        ctx: CanvasRenderingContext2D,
        renderCtxStats: RenderContext['stats'],
        extraDebugStats = {},
    ) {
        const end = performance.now();

        if (this.debug.stats) {
            const start = debugSplitTimes[0];
            debugSplitTimes.push(end);

            const pct = (rendered: number, skipped: number) => {
                const total = rendered + skipped;
                return `${rendered} / ${total} (${Math.round((100 * rendered) / total)}%)`;
            };
            const time = (start: number, end: number) => {
                return `${Math.round((end - start) * 100) / 100}ms`;
            };
            const {
                layersRendered = 0,
                layersSkipped = 0,
                nodesRendered = 0,
                nodesSkipped = 0,
            } = renderCtxStats ?? {};

            const splits = debugSplitTimes
                .map((t, i) => (i > 0 ? time(debugSplitTimes[i - 1], t) : null))
                .filter((v) => v != null)
                .join(' + ');
            const extras = Object.entries(extraDebugStats)
                .map(([k, v]) => `${k}: ${v}`)
                .join(' ; ');

            const stats = [
                `${time(start, end)} (${splits})`,
                `${extras}`,
                this.debug.stats === 'detailed' ? `Layers: ${pct(layersRendered, layersSkipped)}` : null,
                this.debug.stats === 'detailed' ? `Nodes: ${pct(nodesRendered, nodesSkipped)}` : null,
            ].filter((v): v is string => v != null);
            const lineHeight = 15;

            ctx.save();
            ctx.fillStyle = 'white';
            ctx.fillRect(0, 0, 200, 10 + lineHeight * stats.length);
            ctx.fillStyle = 'black';
            let index = 0;
            for (const stat of stats) {
                ctx.fillText(stat, 2, 10 + index++ * lineHeight);
            }
            ctx.restore();
        }
    }

    buildTree(node: Node): { name?: string; node?: any; dirty?: string } {
        const name = (node instanceof Group ? node.name : null) ?? node.id;

        return {
            name,
            node,
            dirty: RedrawType[node.dirty],
            ...node.children
                .map((c) => this.buildTree(c))
                .reduce((result, childTree) => {
                    let {
                        name: treeNodeName,
                        node: { visible, opacity, zIndex, zIndexSubOrder },
                    } = childTree;
                    if (!visible || opacity <= 0) {
                        treeNodeName = `* ${treeNodeName}`;
                    }
                    if (node instanceof Group && node.isLayer()) {
                        treeNodeName = `[ ${treeNodeName} ]`;
                    }
                    const key = [
                        `${treeNodeName ?? '<unknown>'}`,
                        `z: ${zIndex}`,
                        zIndexSubOrder && `zo: ${zIndexSubOrder.join(' / ')}`,
                    ]
                        .filter((v) => !!v)
                        .join(' ');
                    result[key] = childTree;
                    return result;
                }, {} as Record<string, {}>),
        };
    }

    buildDirtyTree(node: Node): {
        dirtyTree: { name?: string; node?: any; dirty?: string };
        paths: string[];
    } {
        if (node.dirty === RedrawType.NONE) {
            return { dirtyTree: {}, paths: [] };
        }

        const childrenDirtyTree = node.children.map((c) => this.buildDirtyTree(c)).filter((c) => c.paths.length > 0);
        const name = (node instanceof Group ? node.name : null) ?? node.id;
        const paths =
            childrenDirtyTree.length === 0
                ? [name]
                : childrenDirtyTree
                      .map((c) => c.paths)
                      .reduce((r, p) => r.concat(p), [])
                      .map((p) => `${name}.${p}`);

        return {
            dirtyTree: {
                name,
                node,
                dirty: RedrawType[node.dirty],
                ...childrenDirtyTree
                    .map((c) => c.dirtyTree)
                    .filter((t) => t.dirty !== undefined)
                    .reduce((result, childTree) => {
                        result[childTree.name || '<unknown>'] = childTree;
                        return result;
                    }, {} as Record<string, {}>),
            },
            paths,
        };
    }
}<|MERGE_RESOLUTION|>--- conflicted
+++ resolved
@@ -241,9 +241,6 @@
         consoleLog: false,
     };
 
-<<<<<<< HEAD
-    async render(opts?: { debugSplitTimes: number[]; extraDebugStats: Record<string, number> }) {
-=======
     destroy() {
         this.container = undefined;
 
@@ -255,8 +252,7 @@
         layers.splice(0, layers.length);
     }
 
-    render(opts?: { debugSplitTimes: number[]; extraDebugStats: Record<string, number> }) {
->>>>>>> 4fc4b896
+    async render(opts?: { debugSplitTimes: number[]; extraDebugStats: Record<string, number> }) {
         const { debugSplitTimes = [performance.now()], extraDebugStats = {} } = opts || {};
         const {
             canvas,
